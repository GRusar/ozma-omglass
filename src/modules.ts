--- conflicted
+++ resolved
@@ -22,12 +22,9 @@
 Vue.use(BootstrapVue);
 Vue.use(UniqueId);
 Vue.use(vClickOutside);
-<<<<<<< HEAD
 Vue.use(VueGrid);
-=======
 Vue.use(PortalVue);
 Vue.use(VueJSModal, { componentName: "VueModal" });
->>>>>>> 3c6b9a1a
 
 const routes = [
     { path: "/", name: "main", redirect: { name: "view", params: { schema: "user", name: "Main" } } },
