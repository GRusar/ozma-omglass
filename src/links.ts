--- conflicted
+++ resolved
@@ -125,7 +125,6 @@
 };
 
 export const iconValue = (target: string) => {
-<<<<<<< HEAD
   if (target === 'modal-auto' || target === 'modal')
     return 'flip_to_front';
   else
@@ -173,12 +172,4 @@
   }
   
   return handler;
-}
-=======
-  if (target === "modal-auto" || target === "modal") {
-    return "flip_to_front";
-  } else {
-    return "open_in_new";
-  }
-};
->>>>>>> 7383a6ad
+};