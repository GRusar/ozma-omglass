﻿<i18n>
    {
        "en": {
            "search_placeholder": "Type to search",
            "filtered_count": "{status}",
            "clear": "Clear",
            "yes": "Yes",
            "no": "No",
            "export_to_csv": "Export to .csv"
        },
        "ru": {
            "search_placeholder": "Поиск",
            "filtered_count":  "{status}",
            "clear": "Очистить",
            "yes": "Да",
            "no": "Нет",
            "export_to_csv": "Экспорт в .csv"
        }
    }
</i18n>


<template>
    <b-container fluid class="cont_table without_padding">
        <b-form inline class="find">
            <b-input-group>
                <b-form-input class="find_in form-control" :value="filter" @input="updateFilter($event)" :placeholder="$t('search_placeholder')" />
                <b-input-group-append>
                    <span v-if="filter" id="searchclear" class="glyphicon glyphicon-remove-circle" @click="updateFilter('')">×</span>
                </b-input-group-append>
            </b-input-group>
        </b-form>
        <div ref="tableContainer" class="tabl" @scroll="updateShowLength()" @resize="updateShowLength()">
            <table class="tabl table b-table">
                <colgroup>
                    <col class="checkbox-col"> <!-- Checkbox column -->
                    <col v-if="hasRowLinks" class="open-form-col"> <!-- Open form column -->
                    <col v-for="(col, colI) in columns" :key="colI" :style="col.style">
                </colgroup>
                <thead>
                    <tr>
                        <th class="fixed-column"></th>
                        <th v-if="hasRowLinks" class="fixed-column"></th>
                        <th v-for="(col, colI) in columns" :key="colI" :title="col.caption" @click="updateSort(colI)" :class="col.fixed ? 'fixed-column sorting' : 'sorting'">
                            {{ col.caption }}
                        </th>
                    </tr>
                </thead>
                <tbody :mounted="this.$nextTick(() => fixedColumn() )">
                    <tr v-for="(entryI, rowI) in showedRows" :key="entryI" :style="entries[entryI].style" :class="entries[entryI].selected ? 'selected' : 'none_selected'">
<<<<<<< HEAD
                        <td @click="selectRow(rowI, $event)" class="fixed-column">
                            <input type="checkbox" :checked="entries[entryI].selected">
=======
                        <td @click="selectRow(rowI, $event)">
                            <input type="checkbox" :checked="entries[entryI].selected" v-on:click.self.prevent>
>>>>>>> 86795902
                        </td>
                        <td v-if="entries[entryI].linkToForm !== null" class="fixed-column">
                            <router-link :to="entries[entryI].linkToForm">
                                ⤢
                            </router-link>
                        </td>
                        <td v-for="(cell, colI) in entries[entryI].cells" :key="colI" :style="cell.style" :class="cell.fixed ? 'fixed-column' : 'none'">
                            <router-link v-if="cell.link !== null" :to="cell.link">
                                <b-checkbox v-if="typeof cell.value === 'boolean'" :checked="cell.value" disabled></b-checkbox>
                                <template v-else>
                                    {{ cell.valueText }}
                                </template>
                            </router-link>
                            <template v-else>
                                <b-checkbox v-if="typeof cell.value === 'boolean'" :checked="cell.value" disabled></b-checkbox>
                                <template v-else>
                                    {{ cell.valueText }}
                                </template>
                            </template>
                        </td>
                    </tr>
                </tbody>
            </table>
        </div>
    </b-container>
</template>
<script lang="ts">
    import { Component, Prop, Watch, Vue } from "vue-property-decorator"
    import { Location } from "vue-router"
    import { namespace } from "vuex-class"
    import { UserViewResult } from "@/state/user_view"
    import { ChangesMap, IEntityChanges } from "@/state/staging_changes"
    import { setBodyStyle } from "@/style"
    import { IExecutedRow, IExecutedValue, IUpdateFieldInfo } from "@/api"
    import { CurrentTranslations } from "@/state/translations"

    interface ICell {
        value: any
        valueText: string
        link: Location | null
        style: Record<string, any>
        fixed: boolean
    }

    interface IRow {
        index: number
        cells: ICell[]
        deleted: boolean
        selected: boolean
        style: Record<string, any>
        linkToForm: Location | null
    }

    interface IColumn {
        caption: string
        style: Record<string, any>
        fixed: boolean
    }

    const SHOW_STEP = 20

    const rowContains = (row: IRow, searchString: string) => {
        const reg = new RegExp(searchString, "i")
        return row.cells.some(cell => reg.test(cell.valueText))
    }

    const rowIndicesCompare = (aIndex: number, bIndex: number, entries: IRow[], sortColumn: number) => {
        const a = entries[aIndex]
        const b = entries[bIndex]
        if (a.cells[sortColumn].value < b.cells[sortColumn].value) {
            return -1
        } else if (a.cells[sortColumn].value > b.cells[sortColumn].value) {
            return 1
        } else {
            return 0
        }
    }

    const getCsvString = (str: string): string => {
        let csvstr = str.replace(/"/g, '""')
        if (csvstr.search(/("|;|\n)/g) > 0) {
            csvstr = "\"" + csvstr + "\""
        }
        csvstr += ";"
        return csvstr
    }

    const staging = namespace("staging")
    const translations = namespace("translations")

    @Component
    export default class UserViewTable extends Vue {
        @staging.State("changes") changes!: ChangesMap
        @staging.Getter("forUserView") changesForUserView!: (uv: UserViewResult) => IEntityChanges
        @staging.Getter("isEmpty") changesAreEmpty!: boolean
        @translations.Getter("field") fieldTranslation!: (schema: string, entity: string, field: string, defValue: string) => string

        filter: string = ""
        sortColumn: number | null = null
        sortAsc: boolean = true
        entries: IRow[] = []
        rows: number[] = []
        showLength: number = 0
        selectedRows: number = 0
        lastSelected: number | null = null
        printListener: { query: MediaQueryList, queryCallback: (mql: MediaQueryListEvent) => void, printCallback: () => void } | null = null

        @Prop({ type: UserViewResult }) private uv!: UserViewResult
        @Prop({ type: Boolean, default: false }) private isRoot!: boolean

        get hasRowLinks() {
            const viewAttrs = this.uv.attributes

            let rowLinks = false
            if (this.uv.rows && this.uv.rows.length > 0) {
                const firstRow = this.uv.rows[0]
                const rowAttrs = firstRow.attributes === undefined ? {} : firstRow.attributes
                const getRowAttr = (name: string) => rowAttrs[name] || viewAttrs[name]
                rowLinks = firstRow.id !== undefined && getRowAttr("LinkedView") !== undefined
            }
            return rowLinks
        }

        get columns() {
            const viewAttrs = this.uv.attributes

            return this.uv.info.columns.map((columnInfo, i) => {
                const columnAttrs = this.uv.columnAttributes[i]
                const getColumnAttr = (name: string) => columnAttrs[name] || viewAttrs[name]

                let caption: string
                const captionAttr = getColumnAttr("Caption")
                if (captionAttr !== undefined) {
                    caption = String(captionAttr)
                } else if (this.uv.info.updateEntity !== null && columnInfo.updateField !== null) {
                    caption = this.fieldTranslation(this.uv.info.updateEntity.schema, this.uv.info.updateEntity.name, columnInfo.updateField.name, columnInfo.name)
                } else {
                    caption = columnInfo.name
                }

                const style: Record<string, any> = {}

                const columnWidthAttr = getColumnAttr("ColumnWidth")
                const columnWidth = columnWidthAttr === undefined ? "200px" : columnWidthAttr
                style["width"] = columnWidth

                const fixedColumnAttr = getColumnAttr("Fixed")
                const fixedColumn = fixedColumnAttr === undefined ? false : fixedColumnAttr

                return {
                    caption, style,
                    fixed: fixedColumn,
                }
            })
        }

        private updateFilter(filter: string) {
            if (filter !== this.filter) {
                const oldFilter = this.filter
                this.filter = filter
                if (filter === "" || !filter.includes(oldFilter)) {
                    this.buildRows()
                } else {
                    // Filter existing rows when we filter a subset of already filtered ones.
                    this.rows = this.rows.filter(rowI => rowContains(this.entries[rowI], this.filter))
                }
                this.lastSelected = null
            }
        }

        private export2csv() {
            let data: string = ""
            for (const col of this.columns) {
                data += getCsvString(col.caption.toString())
            }
            data += "\n"
            for (const row of this.entries) {
                for (const cell of row.cells) {
                    data += getCsvString(cell.valueText.toString())
                }
                data += "\n"
            }

            const element = document.createElement("a")
            element.setAttribute("href", "data:text/csv;charset=utf-8," + encodeURIComponent("\uFEFF" + data))
            element.setAttribute("download", this.$route.params["name"] + ".csv")

            element.style.display = "none"
            document.body.appendChild(element)
            element.click()
            document.body.removeChild(element)
        }

        private updateSort(sortColumn: number) {
            if (this.sortColumn !== sortColumn) {
                this.sortColumn = sortColumn
                this.sortAsc = true
            } else {
                this.sortAsc = !this.sortAsc
            }

            this.sortRows()
            this.lastSelected = null
        }

        private selectRow(rowI: number, event: MouseEvent) {
            if (this.lastSelected !== null && event.shiftKey) {
                // Select all rows between current one and the previous selected one.
                let changeRows = 0
                const oldEntry = this.entries[this.lastSelected]
                if (this.lastSelected < rowI) {
                    for (let i = this.lastSelected + 1; i <= rowI; i++) {
                        const entry = this.entries[this.showedRows[i]]
                        if (entry.selected !== oldEntry.selected) {
                            changeRows++
                        }
                        entry.selected = oldEntry.selected
                    }
                } else if (this.lastSelected > rowI) {
                    for (let i = rowI; i <= this.lastSelected - 1; i++) {
                        const entry = this.entries[this.showedRows[i]]
                        if (entry.selected !== oldEntry.selected) {
                            changeRows++
                        }
                        entry.selected = oldEntry.selected
                    }
                } else {
                    oldEntry.selected = !oldEntry.selected
                    this.selectedRows += (oldEntry.selected) ? 1 : -1
                }
                this.selectedRows += (oldEntry.selected) ? changeRows : -changeRows
            } else {
                const entry = this.entries[this.showedRows[rowI]]
                entry.selected = !entry.selected
                this.selectedRows += (entry.selected) ? 1 : -1
                this.lastSelected = rowI
            }
            window.getSelection().removeAllRanges()
            this.updateStatusLine()
        }

        /* To optimize performance when staging entries change, we first pre-build entries and then update them selectively watching staging entries.
           This is to avoid rebuilding complete rows array each time user changes a field.
        */
        @Watch("uv")
        private updateEntries() {
            this.buildEntries()
        }

        @Watch("changes")
        private updateChanges() {
            if (this.changesAreEmpty) {
                // Changes got reset -- rebuild entries.
                // This could be done more efficiently but it would require tracking of what fields were changed.
                this.buildEntries()
            } else {
                const changedFields = this.getCurrentChanges()
                if (this.uv.rows !== null) {
                    Object.keys(changedFields.deleted).forEach(rowId => {
                        const deleted = changedFields.deleted[rowId]
                        const rowI = this.uv.updateRowIds[rowId]
                        const entry = this.entries[rowI]
                        if (deleted !== undefined) {
                            entry.deleted = deleted
                        }
                    })

                    Object.keys(changedFields.updated).forEach(rowId => {
                        const fields = changedFields.updated[rowId]
                        const rowI = this.uv.updateRowIds[rowId]
                        const entry = this.entries[rowI]
                        if (fields === null) {
                            // Reset to original values
                            (this.uv.rows as IExecutedRow[])[rowI].values.forEach((value, valueI) => {
                                const cell = entry.cells[valueI]
                                cell.value = value.value
                                cell.valueText = this.getValueText(value)
                            })
                        } else {
                            Object.keys(fields).forEach(fieldName => {
                                const cell = entry.cells[this.uv.updateColumnIds[fieldName]]
                                const value = fields[fieldName]
                                cell.value = value
                                cell.valueText = this.getValueText({ value })
                            })
                        }
                    })
                }
            }
        }

        private created() {
            if (this.isRoot) {
                setBodyStyle(`
                    @media print {
                        @page {
                            size: landscape;
                        }
                    }
                `)

                const queryCallback = (mql: MediaQueryListEvent) => {
                    if (mql.matches) {
                        this.showLength = this.rows.length
                    }
                }
                const query = window.matchMedia("print")
                query.addListener(queryCallback)
                const printCallback = () => {
                    this.showLength = this.rows.length
                }
                window.addEventListener("beforeprint", printCallback)
                this.printListener = { query, queryCallback, printCallback }

                this.$emit("update:actions", [
                    { name: this.$tc("export_to_csv"), action: () => this.export2csv() },
                ])
            }
            this.buildEntries()
        }

        private destroyed() {
            if (this.printListener !== null) {
                window.removeEventListener("beforeprint", this.printListener.printCallback)
                this.printListener.query.removeListener(this.printListener.queryCallback)
            }
        }

        private mounted() {
            this.updateShowLength()
        }

        private sortRows() {
            if (this.sortColumn !== null) {
                const sortColumn = this.sortColumn
                const entries = this.entries
                const sortFunction: (a: number, b: number) => number =
                    this.sortAsc ?
                        (a, b) => rowIndicesCompare(a, b, entries, sortColumn) :
                        (a, b) => rowIndicesCompare(b, a, entries, sortColumn)
                this.rows.sort(sortFunction)
            }
        }

        // Update this.rows from this.entries
        private buildRows() {
            this.rows = Array.from({ length: this.entries.length }, (v, i) => i)
            if (this.filter !== "") {
                this.rows = this.rows.filter(rowI => rowContains(this.entries[rowI], this.filter))
            }

            this.sortRows()
            this.updateShowLength()
        }

        // Update this.entries
        private buildEntries() {
            // .rows === null means that we are in "create new" mode -- there are no selected existing values.
            if (this.uv.rows === null) {
                // Not supported in table yet.
                this.entries = []
            } else {
                const changedFields = this.getCurrentChanges()
                const viewAttrs = this.uv.attributes

                this.entries = this.uv.rows.map((row, rowI) => {
                    const rowAttrs = row.attributes === undefined ? {} : row.attributes
                    const getRowAttr = (name: string) => rowAttrs[name] || viewAttrs[name]

                    let updatedValues: Record<string, any> = {}
                    let deleted = false
                    if (row.id !== undefined) {
                        deleted = changedFields.deleted[row.id] || false
                        const updatedEntry = changedFields.updated[row.id]
                        if (updatedEntry !== undefined && updatedEntry !== null) {
                            updatedValues = updatedEntry
                        }
                    }

                    const linkedViewAttrForRow = row.id === undefined ? undefined : getRowAttr("LinkedView")
                    const linkForRow =
                        linkedViewAttrForRow === undefined ? null : {
                            name: "view",
                            params: { "name": String(linkedViewAttrForRow) },
                            query: { "id": String(row.id) },
                        }

                    const rowStyle: Record<string, any> = {}
                    const rowHeight = getRowAttr("RowHeight")
                    if (rowHeight !== undefined) {
                        rowStyle["height"] = rowHeight
                    }

                    const cells = row.values.map((value, colI): ICell => {
                        const columnInfo = this.uv.info.columns[colI]
                        const columnAttrs = this.uv.columnAttributes[colI]
                        const cellAttrs = value.attributes === undefined ? {} : value.attributes

                        const getCellAttr = (name: string) => cellAttrs[name] || rowAttrs[name] || columnAttrs[name] || viewAttrs[name]

                        const updatedValue = columnInfo.updateField === null ? undefined : updatedValues[columnInfo.updateField.name]
                        const currentValue = updatedValue === undefined ? value : { value: updatedValue }
                        const valueText = this.getValueText(currentValue)

                        const linkedViewAttr = row.id === undefined ? undefined : getCellAttr("LinkedView")
                        const link =
                            linkedViewAttr === undefined ? null : {
                                name: "view",
                                params: { "name": String(linkedViewAttr) },
                                query: { "id": String(row.id) },
                            }

                        const style: Record<string, any> = {}

                        const cellColor = getCellAttr("CellColor")
                        if (cellColor !== undefined) {
                            style["background-color"] = cellColor
                        }

                        const fixedColumnAttr = getCellAttr("Fixed")
                        const fixedColumn = fixedColumnAttr === undefined ? false : fixedColumnAttr

                        return {
                            value: currentValue.value,
                            valueText, link, style,
                            fixed: fixedColumn,
                        }
                    })

                    return {
                        index: rowI,
                        cells, deleted,
                        style: rowStyle,
                        selected: false,
                        linkToForm: linkForRow,
                    }
                })
            }

            this.buildRows()
        }

        private getValueText(val: IExecutedValue) {
            if (val.value === null) {
                return ""
            } else {
                return val.pun === undefined ? String(val.value) : `(${val.value}) ${val.pun}`
            }
        }

        private getCurrentChanges() {
            return this.changesForUserView(this.uv)
        }

        private updateShowLength() {
            const tableContainer = this.$refs.tableContainer as Element | undefined
            // Component may still be unmounted
            if (tableContainer === undefined) {
                return
            }
            // + 1 is needed because of rare cases like that:
            // top 974.4000244140625, client height 690, scroll height 1665
            if (tableContainer.scrollTop + tableContainer.clientHeight + 1 >= tableContainer.scrollHeight && this.showLength < this.rows.length) {
                this.showLength = Math.min(this.showLength + SHOW_STEP, this.rows.length)
                Vue.nextTick(() => this.updateShowLength())
            }
        }

        get filteredRows() {
            return this.rows.filter(rowI => !this.entries[rowI].deleted)
        }

        @Watch("filteredRows")
        private updateStatusLine() {
            const selected = (this.selectedRows > 0) ? this.selectedRows.toString() + "/" : ""
            this.$emit("update:statusLine", this.$tc("filtered_count", this.filteredRows.length, { status: selected + this.filteredRows.length.toString() }))
        }

        get showedRows() {
            return this.filteredRows.slice(0, this.showLength)
        }
        private fixedColumn() {
            const allFixedTd = document.getElementsByClassName("fixed-column")
            for (const el of allFixedTd) {
                const element = el as HTMLElement
                element.style.left = element.style.left === "" ? String(element.offsetLeft) + "px" : element.style.left
            }
        }
    }
</script><|MERGE_RESOLUTION|>--- conflicted
+++ resolved
@@ -48,13 +48,8 @@
                 </thead>
                 <tbody :mounted="this.$nextTick(() => fixedColumn() )">
                     <tr v-for="(entryI, rowI) in showedRows" :key="entryI" :style="entries[entryI].style" :class="entries[entryI].selected ? 'selected' : 'none_selected'">
-<<<<<<< HEAD
                         <td @click="selectRow(rowI, $event)" class="fixed-column">
-                            <input type="checkbox" :checked="entries[entryI].selected">
-=======
-                        <td @click="selectRow(rowI, $event)">
                             <input type="checkbox" :checked="entries[entryI].selected" v-on:click.self.prevent>
->>>>>>> 86795902
                         </td>
                         <td v-if="entries[entryI].linkToForm !== null" class="fixed-column">
                             <router-link :to="entries[entryI].linkToForm">
