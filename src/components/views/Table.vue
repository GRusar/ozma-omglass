--- conflicted
+++ resolved
@@ -1321,13 +1321,8 @@
     const actions: Action[] = [];
     if (this.uv.info.mainEntity !== null) {
       actions.push(
-<<<<<<< HEAD
         { icon: "delete_sweep", name: this.$t("remove_selected_rows").toString(), callback: () => this.removeSelectedRows() },
         { icon: "playlist_add", name: this.$t("show_new_row").toString(), callback: () => this.setShowEmptyRow(true) },
-=======
-        { icon: "check_box", name: this.$t("remove_selected_rows").toString(), callback: () => this.removeSelectedRows() },
-        { icon: "playlist_add", name: this.$t("add_entry").toString(), callback: () => this.addNewRowOnPosition("top") },
->>>>>>> 632dd158
       );
     }
 
