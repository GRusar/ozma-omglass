<template>
  <b-col
    :sm="entry.size || 12"
  >
    <template v-if="entry.content">
      <div
        :class="[
          'menu_category_block',
          {
            'is-mobile': $isMobile,
          },
        ]"
      >
        <MenuHeading :level="level + 1">
          {{ entry.name }}
        </MenuHeading>
        <b-row :class="['menu_entries', { 'first_level_entries': level === 0 }]">
          <MenuEntry
            v-for="(subEntry, index) in entry.content"
            :key="index"
            :entry="subEntry"
            :level="level + 1"
            @goto="$emit('goto', $event)"
          />
        </b-row>
      </div>
    </template>
    <template v-else>
      <div class="menu_entry">
        <input
          v-if="!entry.icon"
          type="button"
          class="material-icons menu_entry_icon"
          value="chevron_right"
        >
        <div
          v-else
          class="material-icons menu_entry_icon menu_entry_icon__text"
        >
          {{ entry.icon }}
        </div>
        <FunLink
          class="navigation-entry"
          :link="entry.link"
          @goto="$emit('goto', $event)"
        >
          {{ entry.name }}
        </FunLink>
      </div>
    </template>
  </b-col>
</template>

<script lang="ts">
import { Component, Prop, Vue } from "vue-property-decorator";
import { IQuery } from "@/state/query";

import MenuHeading from "@/components/menu/MenuHeading.vue";
import { Link } from "@/links";

interface IMenuBase {
  name: string;
  size?: number;
}

export interface IMenuLink extends IMenuBase {
  icon?: string;
  link: Link;
}

export interface IMenuCategory extends IMenuBase {
  content: MenuValue[];
}

export type MenuValue = IMenuLink | IMenuCategory;

const initialSize = 50;
const scaleFactor = 0.85;

@Component({ name: "MenuEntry", components: { MenuHeading } })
export default class MenuEntry extends Vue {
  @Prop({ type: Number, required: false, default: 0 }) level!: number;
  @Prop({ type: Object, required: true }) entry!: MenuValue;

  get titleStyle(): { fontSize: string } {
    if (this.level) {
      const divider = (this.level / scaleFactor);
      const fontSize = initialSize / divider;
      return { fontSize: `${fontSize}px` };
    }
    const fontSize = initialSize;
    return { fontSize: `${fontSize}px` };
  }
}
</script>

<style lang="scss" scoped>
<<<<<<< HEAD
  @import "../../../styles/mixins.scss";
=======
>>>>>>> 486991e2

  .menu_category_block {
    margin-top: 10px;
    margin-bottom: 40px;

    &.is-mobile {
      margin: 0;
    }

    @media (max-width: 575.98px) {
      margin: 0;
    }
  }

  .menu_category_block h1,
  .menu_category_block h2,
  .menu_category_block h3,
  .menu_category_block h4,
  .menu_category_block h5,
  .menu_category_block h6 {
    font-weight: 600;
  }

  .menu_list {
    list-style: none;
    padding-left: 0;
  }

  .menu_entry > a {
    @include material-button;

    width: 100%;
    color: var(--MainTextColor);
    text-decoration: underline;
    text-decoration-color: var(--MainBorderColor);
    margin-left: 5px;
    padding-top: 2px;
  }

  .first_level_entries {
    padding-left: 0 !important;
  }

  .menu_entry {
    display: flex;
    align-items: center;
    color: var(--MainTextColor);
    margin-bottom: 5px;
  }

  .menu_category_title {
    color: #000;
    font-weight: bold;
  }

  .menu_entry_icon {
    background: none;
    color: var(--MainBorderColor);
    border: none;
    padding: 0;
  }

  .menu_entry_icon__text {
    color: var(--MainTextColor);
    width: 24px;
    font-size: 20px;
    line-height: 24px;
  }

  @media (max-width: 600px) {
    .menu_category_title {
      font-size: 30px !important;
    }

    .menu_entry > a {
      font-size: 20px !important;
    }
  }
</style><|MERGE_RESOLUTION|>--- conflicted
+++ resolved
@@ -95,10 +95,7 @@
 </script>
 
 <style lang="scss" scoped>
-<<<<<<< HEAD
   @import "../../../styles/mixins.scss";
-=======
->>>>>>> 486991e2
 
   .menu_category_block {
     margin-top: 10px;
