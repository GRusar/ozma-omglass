--- conflicted
+++ resolved
@@ -1,11 +1,6 @@
 <template>
   <b-col
-<<<<<<< HEAD
-    :sm="entry.size || 12"
-=======
     :md="entry.size || 12"
-    :style="colorVariables"
->>>>>>> 1ae2e02f
   >
     <template v-if="entry.content">
       <div
