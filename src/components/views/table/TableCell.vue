--- conflicted
+++ resolved
@@ -30,15 +30,11 @@
         'disable_cell': value.info === undefined && from !== 'existing'
       }
     ]"
-<<<<<<< HEAD
-    @click.stop="$emit('cell-click', columnPosition, $refs.cell)"
-    @contextmenu.prevent="$emit('cell-contextmenu', columnPosition, $refs.cell, $event)"
-=======
     @click.stop="$emit('cell-click', columnPosition, $refs.cell, $event)"
     @mousedown.stop="$emit('cell-mousedown', columnPosition, $refs.cell, $event)"
     @mouseover.stop="$emit('cell-mouseover', columnPosition, $refs.cell, $event)"
     @mouseup.stop="$emit('cell-mouseup', columnPosition, $refs.cell, $event)"
->>>>>>> f3991561
+    @contextmenu.prevent="$emit('cell-contextmenu', columnPosition, $refs.cell, $event)"
   >
     <div v-if="value.extra.selected" class="selection-overlay" />
     <p class="default-variant">
