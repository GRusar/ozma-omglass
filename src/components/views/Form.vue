--- conflicted
+++ resolved
@@ -25,20 +25,13 @@
 </i18n>
 
 <template>
-<<<<<<< HEAD
     <b-container fluid class="view-form">
-        <div v-for="entry in shownEntries" :key="entry.index">
-            <form class="form-entry">
-                <div v-for="(block, blockI) in blocks" :key="blockI" class="form-block" :style="{ width: `${block.width * 100}%` }">
-=======
-    <b-container fluid class="cont_form without_padding">
         <div v-if="shownEntries.length === 0">
           {{ $t('item_not_found') }}
         </div>
-        <div v-else v-for="entry in shownEntries" :key="entry.index" class="form_entry">
-            <b-form class="view_form">
-                <div v-for="(block, blockI) in blocks" :key="blockI" class="form_block" :style="{ width: `${block.width * 100}%` }">
->>>>>>> a7944b55
+        <div v-else v-for="entry in shownEntries" :key="entry.index">
+            <form class="form-entry">
+                <div v-for="(block, blockI) in blocks" :key="blockI" class="form-block" :style="{ width: `${block.width * 100}%` }">
                     <template v-for="fieldInfo in block.fields" class="form_data">
                         <div class="form-data" v-if="fieldInfo.visible" :key="fieldInfo.column.name" :label-for="fieldInfo.column.name">
                             <FormControl
