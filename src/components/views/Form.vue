<i18n>
    {
        "en": {
            "item_not_found": "Record not found",
            "delete": "Delete",
            "delete_confirmation": "Are you sure want to delete this record?",
            "ok": "OK",
            "cancel": "Cancel",
            "no_value": "(No value)",
            "yes": "Yes",
            "no": "No"
        },
        "ru": {
            "item_not_found": "Запись не найдена",
            "delete": "Удалить",
            "delete_confirmation": "Вы действительно хотите удалить эту запись?",
            "ok": "ОК",
            "cancel": "Отмена",
            "no_value": "(Пусто)",
            "yes": "Да",
            "no": "Нет"
        }
    }
</i18n>

<template>
    <div fluid class="view-form">
        <div v-if="rowPositions.length === 0 && firstRow === null">
            {{ $t('item_not_found') }}
        </div>
        <template v-else>
            <!-- The first form control is special, it points either to the empty row or to the first added row
                 _dynamically_. This is as to not lose focus when user starts editing empty row. -->
            <FormEntry v-if="firstRow !== null"
                    :uv="uv"
<<<<<<< HEAD
                    :blocks="gridBlocks"
                    :row="showEmptyRow ? local.emptyRow.row : uv.newRows[uv.newRowsPositions[0]]"
                    :localRow="showEmptyRow ? local.emptyRow.local : local.newRows[uv.newRowsPositions[0]]"
=======
                    :blocks="blocks"
                    :row="firstRow.row"
                    :localRow="firstRow.local"
>>>>>>> ba21f564
                    :locked="addedLocked"
                    :indirectLinks="indirectLinks"
                    :scope="scope"
                    :level="level"
                    @update="updateValue({ ...firstRow.rowRef, column: arguments[0] }, arguments[1])"
                    @goto="$emit('goto', $event)" />
            <FormEntry v-for="rowId in newRowsPositions" :key="`added-${rowId}`"
                    :uv="uv"
                    :blocks="gridBlocks"
                    :row="uv.newRows[rowId]"
                    :localRow="local.newRows[rowId]"
                    :locked="addedLocked"
                    :indirectLinks="indirectLinks"
                    :scope="scope"
                    :level="level"
                    @update="updateValue({ type: 'added', id: rowId, column: arguments[0] }, arguments[1])"
                    @delete="deleteRowAndSignal({ type: 'added', id: rowId })"
                    @goto="$emit('goto', $event)" />
            <FormEntry v-for="rowI in rowPositions" :key="rowI"
                    :uv="uv"
                    :blocks="gridBlocks"
                    :row="uv.rows[rowI]"
                    :localRow="local.rows[rowI]"
                    :indirectLinks="indirectLinks"
                    :scope="scope"
                    :level="level"
                    :selectionMode="selectionMode"
                    @update="updateValue({ type: 'existing', position: rowI, column: arguments[0] }, arguments[1])"
                    @delete="deleteRowAndSignal({ type: 'existing', position: rowI })"
                    @goto="$emit('goto', $event)"
                    @select="$emit('select', $event)" />
        </template>
    </div>
</template>

<script lang="ts">
import * as R from 'ramda';
import { Component, Prop, Watch, Vue } from "vue-property-decorator";
import { mixins } from "vue-class-component";
import { Store } from "vuex";
import { namespace } from "vuex-class";

import { tryDicts, mapMaybe } from "@/utils";
import { AttributesMap, IResultColumnInfo } from "@/api";
import { CombinedUserView, ICombinedValue, IRowCommon, ICombinedRow, IAddedRow, homeSchema } from "@/state/user_view";
import { AddedRowId } from "@/state/staging_changes";
import { IQuery } from "@/state/query";
import { LocalUserView, SimpleLocalUserView, ILocalRowInfo, ILocalRow, ValueRef, RowRef } from "@/local_user_view";
import { UserView } from "@/components";
import { ISelectionRef } from "@/components/BaseUserView";
import BaseUserView from "@/components/BaseUserView";
import FormEntry from "@/components/views/form/FormEntry.vue";
import { IAction } from "@/components/ActionsMenu.vue";

import {
    IFieldInfo, IBlockInfo, IFormValueExtra,IFormRowExtra, IFormUserViewExtra,
    IGridInputInfo, IGridInputInfoTopLevel,
} from '@/components/form/types';

type IFormLocalRowInfo = ILocalRowInfo<IFormRowExtra>;
type IFormLocalRow = ILocalRow<IFormValueExtra, IFormRowExtra>;

class LocalFormUserView extends LocalUserView<IFormValueExtra, IFormRowExtra, IFormUserViewExtra> {
    constructor(store: Store<any>, uv: CombinedUserView, defaultRawValues: Record<string, any>, oldLocal: LocalUserView<IFormValueExtra, IFormRowExtra, IFormUserViewExtra> | null) {
        super(store, uv, defaultRawValues, oldLocal);
    }

    createCommonLocalValue(row: IRowCommon, localRow: IFormLocalRowInfo, columnIndex: number, value: ICombinedValue): IFormValueExtra {
        const columnAttrs = this.uv.columnAttributes[columnIndex];
        const attributes = { ...this.uv.attributes, ...columnAttrs, ...row.attributes, ...value.attributes };
        const extra = {
            attributes,
        };
        return extra;
    }

    createLocalValue(rowIndex: number, row: ICombinedRow, localRow: IFormLocalRowInfo, columnIndex: number, value: ICombinedValue, oldLocal: IFormValueExtra | null) {
        const extra = this.createCommonLocalValue(row, localRow, columnIndex, value);
        if (extra.attributes["Selectable"] && value.info !== undefined) {
            localRow.extra.selectionEntry = {
                entity: value.info.fieldRef.entity,
                id: value.info.id,
            };
        } else if (this.uv.info.mainEntity !== null) {
            localRow.extra.selectionEntry = {
                entity: this.uv.info.mainEntity,
                id: row.mainId!,
            };
        }
        return extra;
    }

    createAddedLocalValue(rowId: AddedRowId, row: IAddedRow, localRow: IFormLocalRowInfo, columnIndex: number, value: ICombinedValue, oldLocal: IFormValueExtra | null) {
        const extra = this.createCommonLocalValue(row, localRow, columnIndex, value);
        return extra;
    }

    createEmptyLocalValue(row: IRowCommon, localRow: IFormLocalRowInfo, columnIndex: number, value: ICombinedValue, oldLocal: IFormValueExtra | null) {
        const extra = this.createCommonLocalValue(row, localRow, columnIndex, value);
        return extra;
    }

    createCommonLocalRow(row: IRowCommon): IFormRowExtra {
        return {};
    }

    createLocalRow(rowIndex: number, row: ICombinedRow) {
        const extra = this.createCommonLocalRow(row);
        if (row.mainId !== undefined) {
            extra.selectionEntry = {
                entity: this.uv.info.mainEntity!,
                id: row.mainId,
            };
        }
        return extra;
    }

    createAddedLocalRow(rowId: AddedRowId, row: IAddedRow) {
        return this.createCommonLocalRow(row);
    }

    createEmptyLocalRow(row: IRowCommon) {
        return this.createCommonLocalRow(row);
    }

    createLocalUserView(): IFormUserViewExtra {
        const extra = {
            homeSchema: homeSchema(this.uv.args),
        };
        return extra;
    }
}

const query = namespace("query");

@UserView({
    localConstructor: LocalFormUserView,
})
@Component({
    components: {
        FormEntry,
    },
})
export default class UserViewForm extends mixins<BaseUserView<LocalFormUserView, IFormValueExtra, IFormRowExtra, IFormUserViewExtra>>(BaseUserView) {
    @query.State("previous") previousQuery!: IQuery | null;

    @Prop({ type: CombinedUserView, required: true }) uv!: CombinedUserView;
    @Prop({ type: Boolean, default: false }) isRoot!: boolean;
    @Prop({ type: Object, required: true }) local!: LocalFormUserView;

    private deletedOne = false;

    get firstRow() {
        if (this.uv.newRowsPositions.length === 0 && this.uv.rows === null && this.uv.info.mainEntity !== null) {
            return {
                row: this.local.emptyRow!.row,
                local: this.local.emptyRow!.local,
                rowRef: { type: "new" },
            };
        } else if (this.uv.newRowsPositions.length > 0) {
            return {
                row: this.uv.newRows[this.uv.newRowsPositions[0]],
                local: this.local.newRows[this.uv.newRowsPositions[0]],
                rowRef: { type: "added", id: this.uv.newRowsPositions[0] },
            };
        } else {
            return null;
        }
    }

    // Because we treat the first added row specially we use only second+ new rows here.
    get newRowsPositions() {
        return this.uv.newRowsPositions.slice(1);
    }

    get fields(): IFieldInfo[] {
        const viewAttrs = this.uv.attributes;
        return this.uv.info.columns.map((columnInfo, i) => {
            const columnAttrs = this.uv.columnAttributes[i];
            const getColumnAttr = (name: string) => tryDicts(name, columnAttrs, viewAttrs);

            const captionAttr = getColumnAttr("Caption");
            const caption = captionAttr !== undefined ? String(captionAttr) : columnInfo.name;

            const visibleColumnAttr = getColumnAttr("Visible");
            const visible = visibleColumnAttr === undefined ? true : Boolean(visibleColumnAttr);

            return {
                index: i,
                columnInfo,
                caption,
                visible,
            };
        });
    }

    get gridBlocks(): IGridInputInfoTopLevel[] {
        const viewAttrs =- this.uv.attributes;
        const blockWidths: number[] = R.pathOr<number[]>([12], ["BlockSizes"], viewAttrs);
        const gridBlocks: IGridInputInfoTopLevel[] = this.blocks.map((block, index) => ({
            type: "section",
            size: R.pathOr(6, blockWidths, [index]),
            content: block.fields.map(field => ({
                 type: "input",
                 size: 12,
                 field,
            })),
        }));

        return gridBlocks;
    }

    get blocks(): IBlockInfo[] {
        const viewAttrs = this.uv.attributes;
        // Relative block widths. [0..1]. Each block contains zero or more inputs.
        const blockWidths: number[] = viewAttrs["BlockSizes"] || [1];
        const blocks: IBlockInfo[] = blockWidths.map(width => ({ width: width, fields: [] }));

        this.uv.info.columns.forEach((columnInfo, i) => {
            const columnAttrs = this.uv.columnAttributes[i];
            const getColumnAttr = (name: string) => tryDicts(name, columnAttrs, viewAttrs);
            const field = this.fields[i];

            const blockAttr = Number(getColumnAttr("FormBlock"));
            const blockNumber = Number.isNaN(blockAttr) ? 0 : blockAttr;
            const block = Math.max(0, Math.min(blockNumber, blocks.length - 1));

            blocks[block].fields.push(field);
        });

        console.log(blocks);
        return blocks;
    }

    private init() {
        if (this.isRoot) {
            this.$emit("update:bodyStyle", `
                @media print {
                    @page {
                        size: portrait;
                    }
                }
            `);
        }
    }

    private created() {
        this.init();
    }

    private deleteRowAndSignal(ref: RowRef) {
        this.deleteRow(ref);
        this.deletedOne = true;
    }

    @Watch("uv", { deep: true })
    private uvChanged() {
        this.init();
    }

    @Watch("rowPositions")
    private returnIfEmpty() {
        if (this.isRoot && this.deletedOne && this.rowPositions.length === 0 && this.uv.newRowsPositions.length === 0 && this.previousQuery !== null) {
            this.deletedOne = false; // In case we end up in the same uv.
            this.$emit("goto", this.previousQuery);
        }
    }

    get rowPositions() {
        if (this.uv.rows === null) {
            return [];
        } else {
            return mapMaybe((row, rowI) => row.deleted ? undefined : rowI, this.uv.rows);
        }
    }
}
</script>

<style scoped>
    .view-form {
        padding: 0px !important;
        overflow-y: auto;
        overflow-x: hidden;
        height: 100%;
        width: 100vw;
    }
 
    @media screen and (max-aspect-ratio: 13/9) {
        @media screen and (max-device-width: 480px) {
            .view-form {
                overflow: auto !important;
            }
        }
    }
</style><|MERGE_RESOLUTION|>--- conflicted
+++ resolved
@@ -33,15 +33,9 @@
                  _dynamically_. This is as to not lose focus when user starts editing empty row. -->
             <FormEntry v-if="firstRow !== null"
                     :uv="uv"
-<<<<<<< HEAD
                     :blocks="gridBlocks"
-                    :row="showEmptyRow ? local.emptyRow.row : uv.newRows[uv.newRowsPositions[0]]"
-                    :localRow="showEmptyRow ? local.emptyRow.local : local.newRows[uv.newRowsPositions[0]]"
-=======
-                    :blocks="blocks"
                     :row="firstRow.row"
                     :localRow="firstRow.local"
->>>>>>> ba21f564
                     :locked="addedLocked"
                     :indirectLinks="indirectLinks"
                     :scope="scope"
