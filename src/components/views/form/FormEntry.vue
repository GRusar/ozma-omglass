<i18n>
    {
        "en": {
            "delete": "Delete",
            "select": "Select"
        },
        "ru": {
            "delete": "Удалить",
            "select": "Выбрать"
        }
    }
</i18n>

<template>
<<<<<<< HEAD
  <b-container fluid class="p-0">
    <b-row class="no-gutters">
=======
  <b-container :style="style" fluid>
    <b-row>
>>>>>>> 1b68adc4
      <b-col size="12">
        <form class="form-entry">
          <FormGrid
            v-slot="{ element }"
            :grid-content="blocks"
          >
            <FormControl
              v-if="element.type === 'field' && row.values[element.index].extra.visible"
              :caption="element.caption"
              :force-caption="element.forceCaption"
              :column-info-name="element.columnInfo.name"
              :value="row.values[element.index]"
              :attributes="row.values[element.index].extra.attributes"
              :type="element.columnInfo.valueType"
              :locked="locked"
              :uv-args="uv.args"
              :scope="scope"
              :level="level"
              @goto="$emit('goto', $event)"
              @update="$emit('update', element.index, $event)"
            />
            <b-row v-else-if="element.type === 'buttons'">
              <b-col>
                <FunLink
                  v-for="(subBlock, subBlockI) in element.actions"
                  :key="subBlockI"
                  :link="subBlock.link"
                  @goto="$emit('goto', $event)"
                >
                  <b-button
                    :key="subBlockI"
                    block
                    :variant="subBlock.variant"
                  >
                    {{ subBlock.name }}
                  </b-button>
                </FunLink>
              </b-col>
            </b-row>
          </FormGrid>
          <!-- FIXME FIXME FIXME look at permissions! -->
          <div
            v-if="showDelete && row.mainId !== undefined"
            class="delete-block"
          >
            <input
              type="button"
              :value="$t('delete')"
              class="delete-block_delete-button"
              @click="$emit('delete')"
            >
          </div>

          <div
            v-if="selectionMode && row.extra.selectionEntry !== undefined"
            class="delete-block"
          >
            <input
              type="button"
              :value="$t('select')"
              class="delete-block_delete-button"
              @click="$emit('select', row.extra.selectionEntry)"
            >
          </div>
        </form>
      </b-col>
    </b-row>
  </b-container>
</template>

<script lang="ts">
/* eslint @typescript-eslint/unbound-method: "warn" */
import { Component, Vue, Prop } from "vue-property-decorator";
import FormGrid from "@/components/form/FormGrid.vue";
import type { IFormCombinedUserView, FormGridElement, IFormExtendedRowCommon } from "@/components/views/Form.vue";

const isNumberWithSuffix = (str: string, suffix: string): boolean =>
  str.slice(-suffix.length) === suffix && !Number.isNaN(Number(str.slice(0, suffix.length)));

@Component({ components: { FormGrid } })
export default class FormEntry extends Vue {
  // The reason this is not a functional component is because of i18n.
  @Prop({ type: Object, required: true }) uv!: IFormCombinedUserView;
  @Prop({ type: Array, required: true }) blocks!: FormGridElement[];
  @Prop({ type: Object, required: true }) row!: IFormExtendedRowCommon;
  @Prop({ type: Boolean, default: false }) locked!: boolean;
  @Prop({ type: Boolean, default: false }) selectionMode!: boolean;
  @Prop({ type: String, required: true }) scope!: string;
  @Prop({ type: Number, required: true }) level!: number;
  @Prop({ type: Boolean, default: true }) showDelete!: number;

  private get maxWidth(): string {
    const defaultMaxWidth = "1140px";
    const maxWidth = this.uv.attributes["max_width"];
    if (typeof maxWidth === "number") return `${maxWidth}px`;
    if (typeof maxWidth !== "string") return defaultMaxWidth;
    if (!Number.isNaN(Number(maxWidth))) return `${maxWidth}px`;
    if (isNumberWithSuffix(maxWidth, "px")
     || isNumberWithSuffix(maxWidth, "%")) return maxWidth;
    return defaultMaxWidth;
  }

  private get style() {
    return {
      maxWidth: this.maxWidth,
    };
  }
}
</script>

<style scoped>
  .form-entry {
    border-bottom: 0;
    border-top: 0;
  }

  .form-block {
    display: inline-block;
    vertical-align: top;
    margin: 0 1px;
  }

  .form-data {
    margin-top: 7px;
    color: var(--NavigationTextColor);
  }

  .delete-block {
    background: var(--MainBorderColor);
    width: max-content;
    display: inline-block;
    margin-right: 15px;
    margin-left: 15px;
  }

  .delete-block_delete-button {
    background: hsla(0, 0%, 100%, 0.3) !important;
    padding: 0;
    padding-left: 7px;
    padding-right: 7px;
    line-height: normal;
    height: calc(1.5em + 4px);
    border: 0;
    box-shadow: none;
    outline: none;
    color: var(--MainTextColor);
    border-radius: 0;
  }

  @media screen and (max-aspect-ratio: 13/9) {
    @media screen and (max-device-width: 480px) {
      .form-block {
        width: 100% !important;
        display: block;
      }

      .delete-block {
        position: sticky;
        left: 0;
        margin-top: 10px;
      }
    }
  }

  @media screen and (orientation: portrait) {
    @media screen and (max-device-width: 480px) {
      .form-entry {
        width: 100%;
      }

      .form-data {
        margin-top: 0 !important;
        margin-bottom: 15px;
      }

      .form-block {
        display: grid;
      }
    }
  }

  @media print {
    .delete-block_delete-button {
      display: none !important;
    }
  }
</style><|MERGE_RESOLUTION|>--- conflicted
+++ resolved
@@ -12,13 +12,8 @@
 </i18n>
 
 <template>
-<<<<<<< HEAD
-  <b-container fluid class="p-0">
+  <b-container :style="style" fluid class="p-0">
     <b-row class="no-gutters">
-=======
-  <b-container :style="style" fluid>
-    <b-row>
->>>>>>> 1b68adc4
       <b-col size="12">
         <form class="form-entry">
           <FormGrid
