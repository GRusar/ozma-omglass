<template>
  <div
    :class="['modal__tab_header', {'selected': isActive, 'only_tab': onlyTab}]"
    @click="$emit('tab-click')"
  >
    <slot name="header" />
    <b-button
      variant="light"
      class="btn-sm lh-0-5 p-0-5"
      @click.stop="$emit('tab-close')"
    >
      <span class="material-icons">close</span>
    </b-button>
  </div>
</template>

<script lang="ts">
import { Vue, Component, Prop } from "vue-property-decorator";

@Component
export default class ModalTabHeader extends Vue {
  @Prop({ type: Boolean, default: false }) isActive!: boolean;
  @Prop({ type: Boolean, default: false }) onlyTab!: boolean;
}
</script>

<style lang="scss" scoped>

  .nested-menu {
    width: 100%;
  }

  .modal__tab_header {
    width: 100%;
    display: flex;
    padding: 2px;
    flex: 1 1 auto;
<<<<<<< HEAD
    cursor: pointer;
    border-top: 1px solid;
    border-left: 1px solid;
    border-right: 1px solid;
    border-color: transparent;
    border-top-left-radius: 8px;
    border-top-right-radius: 8px;
    align-items: center;
=======
>>>>>>> f30c4c6d
  }

  .modal__tab_header_title {
    font-weight: 600;
    font-size: 1.25em;
    margin-right: auto;
    white-space: nowrap;
    overflow: hidden;
    text-overflow: ellipsis;

    &:focus {
      outline: none;
    }
  }

  .modal__tab_header.selected,
  .modal__tab_header:hover {
    border-color: var(--MainBorderColor);
    cursor: pointer;
  }

  .modal__tab_header.only_tab {
    border-color: transparent;
    cursor: grab;
  }

  .modal__tab_header:not(.only_tab) {
    border-left: 1px solid var(--MainBorderColor);
    cursor: grab;

    &:not(.selected) {
      background-color: var(--default-borderColor, #eaeaea);
      cursor: pointer;
    }
  }

  .modal__tab_close_button {
    visibility: hidden;
    line-height: 1.25em;
    background: none;
    border: none;
    cursor: pointer;
    float: right;
  }

  .modal__tab_header.selected > .modal__tab_close_button,
  .modal__tab_header:hover > .modal__tab_close_button {
    visibility: visible;
    cursor: pointer;
  }

  .modal__tab_header.only_tab > .modal__tab_close_button {
    display: none;
  }
</style><|MERGE_RESOLUTION|>--- conflicted
+++ resolved
@@ -35,17 +35,6 @@
     display: flex;
     padding: 2px;
     flex: 1 1 auto;
-<<<<<<< HEAD
-    cursor: pointer;
-    border-top: 1px solid;
-    border-left: 1px solid;
-    border-right: 1px solid;
-    border-color: transparent;
-    border-top-left-radius: 8px;
-    border-top-right-radius: 8px;
-    align-items: center;
-=======
->>>>>>> f30c4c6d
   }
 
   .modal__tab_header_title {
