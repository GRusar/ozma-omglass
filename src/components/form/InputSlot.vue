--- conflicted
+++ resolved
@@ -60,20 +60,13 @@
         :cols="(!!label && inline) ? 8 : 12"
         :class="['input_container', `text_align_${textAlign}`, {'input_container_cell-edit': isCellEdit}]"
       >
-<<<<<<< HEAD
-        <slot
-          :onFocus="onNonmodalFocus"
-        />
-=======
         <div
           :style="{ backgroundColor }"
         >
           <slot
-            name="input"
             :onFocus="onNonmodalFocus"
           />
         </div>
->>>>>>> 3364e521
       </b-col>
     </template>
   </b-row>
