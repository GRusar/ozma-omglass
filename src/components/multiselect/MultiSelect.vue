--- conflicted
+++ resolved
@@ -573,10 +573,7 @@
   }
 
   private onClosePopup() {
-<<<<<<< HEAD
     this.$emit("popup-closed");
-=======
->>>>>>> bbf8c837
     this.isPopupOpen = false;
     this.filterValue = "";
   }
