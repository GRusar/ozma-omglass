<i18n>
  {
    "en": {
        "input_placeholder": "Empty",
        "qrcode_scanner": "QR Code scanner",
        "new_scan": "Connecting to camera...",
        "scan_result": "Scan result",
        "clear": "Clear",
        "paste_data": "Paste data",
        "incorrect_format": "ERROR: Incorrect format.",
        "error_access_camera": "ERROR: you need to grant camera access permisson",
        "error_no_camera": "ERROR: no camera on this device",
        "error_secure_context": "ERROR: secure context required (HTTPS, localhost)",
        "error_camera_used": "ERROR: is the camera already in use?",
        "error_camera_not_suitable": "ERROR: installed cameras are not suitable",
        "error_stream_not_suppotred": "ERROR: Stream API is not supported in this browser"
    },
    "ru": {
        "input_placeholder": "Пусто",
        "qrcode_scanner": "QR Code сканер",
        "new_scan": "Подключение к камере...",
        "scan_result": "Результат сканирования",
        "clear": "Очистить",
        "paste_data": "Вставить данные",
        "incorrect_format": "ОШИБКА: Неправильный формат.",
        "error_access_camera": "ОШИБКА: вам необходимо предоставить разрешение на доступ к камере",
        "error_no_camera": "ОШИБКА: нет камеры на этом устройстве",
        "error_secure_context": "ОШИБКА: требуется безопасный контекст (HTTPS, localhost)",
        "error_camera_used": "ОШИБКА: камера уже используется?",
        "error_camera_not_suitable": "ОШИБКА: установленные камеры не подходят",
        "error_stream_not_suppotred": "ОШИБКА: Stream API не поддерживается в этом браузере"
    }
  }
</i18n>
<template>
<<<<<<< HEAD
  <b-modal 
=======
  <b-modal
>>>>>>> 7383a6ad
    id="qrcode-scanner-modal"
    v-model="modalShow"
    hide-footer
    :title="$t('qrcode_scanner')"
  >
<<<<<<< HEAD
    <qrcode-stream 
      :camera="camera" 
      @decode="onDecode" 
=======
    <qrcode-stream
      v-if="!destroyed"
      :camera="camera"
      @decode="onDecode"
>>>>>>> 7383a6ad
      @init="onInit"
    >
      <div v-if="loading" class="loading-indicator">
        {{ $t('new_scan') }}
      </div>

      <div v-if="error" class="error">
        {{ error }}
      </div>
    </qrcode-stream>
    <div v-if="result.length > 0" class="decode-result">
      <strong>{{ $t('scan_result') }}:</strong>
      <ol>
        <li
          v-for="value in result"
<<<<<<< HEAD
          :key="value.i"
        > 
          {{ value.v }}
        </li>
      </ol>
      <b-button
        v-if="multiScan"
        block 
        variant="success"
        @click="sendList"
      >
        {{ $t('paste_data') }}
      </b-button>
=======
          :key="value"
        >
          {{ value[3] }}
        </li>
      </ol>
      <div v-if="multiScan">
        <b-button
          block
          variant="info"
          @click="clearList"
        >
          {{ $t('clear') }}
        </b-button>
        <b-button
          block
          variant="success"
          @click="sendList"
        >
          {{ $t('paste_data') }}
        </b-button>
      </div>
>>>>>>> 7383a6ad
    </div>
  </b-modal>
</template>

<script lang="ts">
import { Component, Prop, Vue, Watch } from "vue-property-decorator";
import { mixins } from "vue-class-component";
import BaseEntriesView from "@/components/BaseEntriesView";
import { IEntriesRef } from "@/state/user_view";
import { Link, linkHandler, attrToLinkRef } from "@/links";
import { saveAndRunAction } from "@/state/actions";
import { IQuery } from "@/state/query";
import { namespace } from "vuex-class";

export interface IQRContent {
  s: string;  //Schema
  n: string;  //Name
  i: number;  //ID
}

export interface IQRResultContent extends IQRContent {
  v: string; //Value
}

const query = namespace("query");

@Component
export default class QRCodeScanner extends mixins(BaseEntriesView) {
  @Prop({ type: Boolean, default: false }) openScanner!: boolean;
  @Prop({ type: Boolean, default: false }) multiScan!: boolean;
  @Prop({ type: Object, default: null }) link!: Link;
  @query.Action("pushRoot") pushRoot!: (_: IQuery) => Promise<void>;

  modalShow = false;
<<<<<<< HEAD
  camera ='auto';
  result: Array<IQRResultContent> = [];
  error = '';
=======
  camera ="auto";
  result: Array<any> = [];
  error = "";
>>>>>>> 7383a6ad
  loading = false;
  entry: IEntriesRef | null = null;
  entries: Record<string, string> = {};
  currentContent: IQRContent | null = null;

  @Watch("openScanner")
  private toggleOpenScanner() {
    this.modalShow = !this.modalShow;
    // this.currentContent = JSON.parse('{"n":"Ingredients","s":"user","i":407}');
    this.currentContent = null;
    this.result = [];
    this.entry = null;
    this.entries = {};
  }

  async onInit(promise: any) {
    this.loading = true;
    try {
      await promise;
    } catch (error) {
      this.error = error.name;
<<<<<<< HEAD

      if (error.name === 'NotAllowedError') {
        this.error = this.$t('error_access_camera').toString();
      } else if (error.name === 'NotFoundError') {
        this.error = this.$t('error_no_camera').toString();
      } else if (error.name === 'NotSupportedError') {
        this.error = this.$t('error_secure_context').toString();
      } else if (error.name === 'NotReadableError') {
        this.error = this.$t('error_camera_used').toString();
      } else if (error.name === 'OverconstrainedError') {
        this.error = this.$t('error_camera_not_suitable').toString();
      } else if (error.name === 'StreamApiNotSupportedError') {
        this.error = this.$t('error_stream_not_suppotred').toString();
=======
      if (error.name === "NotAllowedError") {
        this.error = "ERROR: you need to grant camera access permisson";
      } else if (error.name === "NotFoundError") {
        this.error = "ERROR: no camera on this device";
      } else if (error.name === "NotSupportedError") {
        this.error = "ERROR: secure context required (HTTPS, localhost)";
      } else if (error.name === "NotReadableError") {
        this.error = "ERROR: is the camera already in use?";
      } else if (error.name === "OverconstrainedError") {
        this.error = "ERROR: installed cameras are not suitable";
      } else if (error.name === "StreamApiNotSupportedError") {
        this.error = "ERROR: Stream API is not supported in this browser";
>>>>>>> 7383a6ad
      }

    } finally {
      this.loading = false;
    }
  }

<<<<<<< HEAD
  private async onDecode (content: string) {
=======
  private async onDecode(content: string) {
    this.$emit("update:scanResult", content);
    this.result.push(content.split("&&"));

    try {
      window.navigator.vibrate([100, 30, 200]);
    } catch (e) {
      console.error(e);
    }
>>>>>>> 7383a6ad

    if (!this.multiScan) {
      this.$emit('update:scanResult', content);
      this.turnCameraOff();
<<<<<<< HEAD
      
      this.toggleOpenScanner();
=======

      if (this.closeAfterScan) {
        this.toggleOpenScanner();
        this.result = [];
      }
>>>>>>> 7383a6ad

      await this.timeout(1);
      this.turnCameraOn();

    } else {
      this.error = "";
      
      let parsedContent: IQRContent | null = null;

      try {
        parsedContent = JSON.parse(content);
      } catch(e) {
        this.error = this.$t('incorrect_format').toString() + " QR code: " + content;
        return;
      }
      if (parsedContent !== null) {
        this.currentContent = parsedContent;
      }
    }
<<<<<<< HEAD

    try {
      window.navigator.vibrate([100,30,200]);
    } catch (e) {
      console.error(e);
    }

  };
=======
  }
>>>>>>> 7383a6ad

  private turnCameraOn() {
    this.camera = "auto";
  }

  private turnCameraOff() {
    this.camera = "off";
  }

  private timeout(ms: number) {
    return new Promise(resolve => {
      window.setTimeout(resolve, ms);
    });
  }

<<<<<<< HEAD
=======
  async reload() {
    this.destroyed = true;
    await this.$nextTick();
    this.destroyed = false;
  }

>>>>>>> 7383a6ad
  private sendList() {
    this.$bvModal.hide("qrcode-scanner-modal");
    this.$emit("select", this.result);
    this.result = [];
  }

<<<<<<< HEAD
  get entriesEntity() {
    return this.entry;
  }

  @Watch('currentContent', { deep: true, immediate: true })
  private changeCurrentContent() {
    if (this.currentContent !== null && this.currentContent.n !== undefined &&  this.currentContent.s !== undefined && this.currentContent.i !== undefined ) {
      
      if (this.entry !== null) {
        
        const rusultContent = {...this.currentContent, v:this.entries[Number(this.currentContent.i)]};
        this.result.push(rusultContent);
        
        if (this.link) {
          
          if ('query' in this.link && this.link.query.args.args) {
            this.link.query.args.args.id = this.currentContent.i;
          }

          if ('action' in this.link) {
            this.link.args.id = this.currentContent.i;
          }
          
          const emit = (_: string, query: IQuery) => {
            this.pushRoot(query);
          }

          const handler= linkHandler(this.$store, emit, this.link);
          if (handler) {
            handler();
          }

          this.modalShow = false; 
        }
      } else {
        this.entry = {entity: {name: this.currentContent.n, schema: this.currentContent.s}};
      }
    }
  }

  @Watch('currentEntries')
  private changeCurrentEntries() {
    if (this.currentEntries !== null) {
      Object.entries(this.currentEntries).forEach(([id, name]) => {this.entries[id] = name});
    }
    this.changeCurrentContent();
  }

=======
  private clearList() {
    this.reload();
    this.result = [];
  }
>>>>>>> 7383a6ad
}
</script>

<style scoped>
  .error {
    font-weight: bold;
    color: red;
    background-color: white;
    border-bottom: 2px solid red;
  }

  .loading-indicator {
    height: 100%;
    padding-top: 25%;
    border: 1px solid #dee2e6;
    font-size: 1.3rem;
    font-weight: bold;
    text-align: center;
    background-color: white;
  }

  .decode-result {
    word-wrap: break-word;
  }
</style><|MERGE_RESOLUTION|>--- conflicted
+++ resolved
@@ -33,26 +33,15 @@
   }
 </i18n>
 <template>
-<<<<<<< HEAD
   <b-modal 
-=======
-  <b-modal
->>>>>>> 7383a6ad
     id="qrcode-scanner-modal"
     v-model="modalShow"
     hide-footer
     :title="$t('qrcode_scanner')"
   >
-<<<<<<< HEAD
-    <qrcode-stream 
-      :camera="camera" 
-      @decode="onDecode" 
-=======
     <qrcode-stream
-      v-if="!destroyed"
       :camera="camera"
       @decode="onDecode"
->>>>>>> 7383a6ad
       @init="onInit"
     >
       <div v-if="loading" class="loading-indicator">
@@ -68,7 +57,6 @@
       <ol>
         <li
           v-for="value in result"
-<<<<<<< HEAD
           :key="value.i"
         > 
           {{ value.v }}
@@ -82,29 +70,6 @@
       >
         {{ $t('paste_data') }}
       </b-button>
-=======
-          :key="value"
-        >
-          {{ value[3] }}
-        </li>
-      </ol>
-      <div v-if="multiScan">
-        <b-button
-          block
-          variant="info"
-          @click="clearList"
-        >
-          {{ $t('clear') }}
-        </b-button>
-        <b-button
-          block
-          variant="success"
-          @click="sendList"
-        >
-          {{ $t('paste_data') }}
-        </b-button>
-      </div>
->>>>>>> 7383a6ad
     </div>
   </b-modal>
 </template>
@@ -139,15 +104,9 @@
   @query.Action("pushRoot") pushRoot!: (_: IQuery) => Promise<void>;
 
   modalShow = false;
-<<<<<<< HEAD
   camera ='auto';
   result: Array<IQRResultContent> = [];
   error = '';
-=======
-  camera ="auto";
-  result: Array<any> = [];
-  error = "";
->>>>>>> 7383a6ad
   loading = false;
   entry: IEntriesRef | null = null;
   entries: Record<string, string> = {};
@@ -169,8 +128,6 @@
       await promise;
     } catch (error) {
       this.error = error.name;
-<<<<<<< HEAD
-
       if (error.name === 'NotAllowedError') {
         this.error = this.$t('error_access_camera').toString();
       } else if (error.name === 'NotFoundError') {
@@ -183,54 +140,19 @@
         this.error = this.$t('error_camera_not_suitable').toString();
       } else if (error.name === 'StreamApiNotSupportedError') {
         this.error = this.$t('error_stream_not_suppotred').toString();
-=======
-      if (error.name === "NotAllowedError") {
-        this.error = "ERROR: you need to grant camera access permisson";
-      } else if (error.name === "NotFoundError") {
-        this.error = "ERROR: no camera on this device";
-      } else if (error.name === "NotSupportedError") {
-        this.error = "ERROR: secure context required (HTTPS, localhost)";
-      } else if (error.name === "NotReadableError") {
-        this.error = "ERROR: is the camera already in use?";
-      } else if (error.name === "OverconstrainedError") {
-        this.error = "ERROR: installed cameras are not suitable";
-      } else if (error.name === "StreamApiNotSupportedError") {
-        this.error = "ERROR: Stream API is not supported in this browser";
->>>>>>> 7383a6ad
-      }
-
+      }
     } finally {
       this.loading = false;
     }
   }
 
-<<<<<<< HEAD
-  private async onDecode (content: string) {
-=======
+
   private async onDecode(content: string) {
-    this.$emit("update:scanResult", content);
-    this.result.push(content.split("&&"));
-
-    try {
-      window.navigator.vibrate([100, 30, 200]);
-    } catch (e) {
-      console.error(e);
-    }
->>>>>>> 7383a6ad
-
     if (!this.multiScan) {
       this.$emit('update:scanResult', content);
       this.turnCameraOff();
-<<<<<<< HEAD
       
       this.toggleOpenScanner();
-=======
-
-      if (this.closeAfterScan) {
-        this.toggleOpenScanner();
-        this.result = [];
-      }
->>>>>>> 7383a6ad
 
       await this.timeout(1);
       this.turnCameraOn();
@@ -250,7 +172,6 @@
         this.currentContent = parsedContent;
       }
     }
-<<<<<<< HEAD
 
     try {
       window.navigator.vibrate([100,30,200]);
@@ -259,9 +180,6 @@
     }
 
   };
-=======
-  }
->>>>>>> 7383a6ad
 
   private turnCameraOn() {
     this.camera = "auto";
@@ -277,22 +195,12 @@
     });
   }
 
-<<<<<<< HEAD
-=======
-  async reload() {
-    this.destroyed = true;
-    await this.$nextTick();
-    this.destroyed = false;
-  }
-
->>>>>>> 7383a6ad
   private sendList() {
     this.$bvModal.hide("qrcode-scanner-modal");
     this.$emit("select", this.result);
     this.result = [];
   }
 
-<<<<<<< HEAD
   get entriesEntity() {
     return this.entry;
   }
@@ -340,13 +248,7 @@
     }
     this.changeCurrentContent();
   }
-
-=======
-  private clearList() {
-    this.reload();
-    this.result = [];
-  }
->>>>>>> 7383a6ad
+  
 }
 </script>
 
