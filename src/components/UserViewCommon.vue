<i18n>
    {
        "en": {
            "create": "Create new entry",
            "create_in_modal": "Create referenced entry in modal window",
            "export_to_csv": "Export to .csv",
            "import_from_csv": "Import from .csv",
            "scan_qrcode": "Scan QR Code",
            "qrcode_error_not_attr":"Adding data error! Check for the @input_from_qrcode attribute.",
            "qrcode_error_not_ref":"Adding data error! Make sure that the field you fill out is a link to a table:",
            "scan_barcode": "Scan Bar Code",
            "remove_selected_rows": "Remove selected entries",
            "error": "Error"
        },
        "ru": {
            "create": "Создать новую запись",
            "create_in_modal": "Создать связанную запись в окне",
            "export_to_csv": "Экспорт в .csv",
            "import_from_csv": "Импорт из .csv",
            "scan_qrcode": "QR Code сканер",
            "qrcode_error_not_attr":"Ошибка добавления данных! Проверьте наличие атрибута @input_from_qrcode.",
            "qrcode_error_not_ref":"Ошибка добавления данных! Убедитесь что заполняемое поле является ссылкой на таблицу:",
            "scan_barcode": "Сканер штрих-кодов",
            "remove_selected_rows": "Удалить выбранные записи",
            "error": "Ошибка"
        }
    }
</i18n>

<template>
  <span>
    <SelectUserView
      v-if="modalView"
      :select-view="modalView"
      :entity="modalReferenceField.entity"
      autofocus
      @select="selectFromUserView($event)"
      @close="modalView = null"
    />
    <QRCodeScanner
      :open-scanner="openQRCodeScanner"
      :multi-scan="true"
      @select="selectFromQRScanner($event)"
    />
    <BarCodeScanner
      :open-scanner="openBarCodeScanner"
      @select="selectFromBarScanner($event)"
    />
  </span>
</template>

<script lang="ts">
import { Component, Watch } from "vue-property-decorator";
import { mixins } from "vue-class-component";
import * as R from "ramda";

import BaseUserView, { IBaseRowExtra, IBaseValueExtra, IBaseViewExtra, userViewTitle } from "@/components/BaseUserView";
import { IAttrToQueryOpts, attrToQuery, IQuery } from "@/state/query";

import { IEntityRef } from "@/api";
import SelectUserView from "@/components/SelectUserView.vue";
import { isMobile, mapMaybe, saveToFile, tryDicts } from "@/utils";
import { Action } from "@/components/ActionsMenu.vue";
<<<<<<< HEAD
import { IPanelButton } from "@/components/ButtonsPanel.vue";
import { attrToLink } from "@/links";
=======
import { PanelButton } from "@/components/ButtonsPanel.vue";
import { attrToLink, Link } from "@/links";
>>>>>>> 28aa1dd9
import QRCodeScanner, { IQRResultContent } from "@/components/qrcode/QRCodeScanner.vue";
import BarCodeScanner from "@/components/barcode/BarCodeScanner.vue";
import { ValueRef, valueToPunnedText } from "@/user_views/combined";

interface IModalReferenceField {
  field: ValueRef;
  uv: IQuery;
  entity: IEntityRef;
}

interface IQRCodeReferenceField {
  field: ValueRef;
  entity: IEntityRef;
}

const csvCell = (str: string): string => {
  let csvstr = str.replace(/"/g, `""`);
  if (csvstr.search(/("|;|\n)/g) > 0) {
    csvstr = `"${csvstr}"`;
  }
  csvstr += ";";
  return csvstr;
};

@Component({ components: { SelectUserView, QRCodeScanner, BarCodeScanner } })
export default class UserViewCommon extends mixins<BaseUserView<IBaseValueExtra, IBaseRowExtra, IBaseViewExtra>>(BaseUserView) {
  modalView: IQuery | null = null;
  openQRCodeScanner = false;
  openBarCodeScanner = false;

  private exportToCsv() {
    let data = "";
    this.uv.info.columns.forEach(col => {
      data += csvCell(col.name);
    });
    data += "\n";
    Object.values(this.uv.newRows).forEach(row => {
      row.values.forEach((cell, colI) => {
        const info = this.uv.info.columns[colI];
        data += csvCell(valueToPunnedText(info.valueType, cell));
      });
      data += "\n";
    });
    if (this.uv.rows !== null) {
      this.uv.rows.forEach(row => {
        row.values.forEach((cell, colI) => {
          const info = this.uv.info.columns[colI];
          data += csvCell(valueToPunnedText(info.valueType, cell));
        });
        data += "\n";
      });
    }

    const title = userViewTitle(this.uv) ?? "unnamed";
    saveToFile(`${title}.csv`, "text/csv", data);
  }

  private async importFromCsv(file: File) {
    // @ts-ignore
    const Papa = await import("papaparse");

    const info = this.uv.info;
    const entityRef = info.mainEntity!;
    Papa.parse(file, {
      worker: true,
      header: true,
      skipEmptyLines: true,
      step: async (rawRow: { data: Record<string, string> }) => {
        const id = await this.addEntry({
          scope: this.scope,
          entityRef,
        });

        await Promise.all(this.uv.info.columns.map((columnInfo, index) => {
          const fallbackName: string | null = R.pathOr(
            null, [index, "csv_import_column"],
            this.uv.columnAttributes,
          );
          const columnName = fallbackName || columnInfo.name;
          const currValue = rawRow.data[columnName];
          if (columnInfo.mainField && currValue) {
            return this.setAddedField({
              fieldRef: {
                entity: entityRef,
                name: columnInfo.mainField.name,
              },
              id,
              value: currValue,
            });
          } else {
            return Promise.resolve();
          }
        }));
        this.uv.trackAddedEntry(id);
      },
    });
  }

  get panelButtons(): PanelButton[] {
    const panelButtons = this.uv.attributes["panel_buttons"];

    if (!Array.isArray(panelButtons)) {
      return [];
    }

    const opts: IAttrToQueryOpts = {
      homeSchema: this.uv.homeSchema ?? undefined,
    };

    return mapMaybe((rawButton: unknown) => {
      if (typeof rawButton !== "object" || rawButton === null) {
        return undefined;
      }

      const buttonObj = rawButton as Record<string, unknown>;

      if (typeof buttonObj.name !== "string") {
        return undefined;
      }

      const buttonIcon = typeof buttonObj.icon === "string" ? buttonObj.icon : undefined;
      const position = typeof buttonObj.position === "string" ? buttonObj.position : "left";
      const isMobileButton = buttonObj.is_mobile === true;

      if (!isMobile && isMobileButton) {
        return undefined;
      }

      if ("type" in rawButton) {
        if (String(buttonObj.type) === "scan_qrcode") {
          return {
            icon: buttonIcon,
            name: buttonObj.name,
            position,
            callback: () => {
              this.openQRCodeScanner = !this.openQRCodeScanner;
            },
          };
        }

        if (String(buttonObj.type) === "scan_barcode") {
          return {
            icon: buttonIcon,
            name: buttonObj.name,
            position,
            callback: () => {
              this.openBarCodeScanner = !this.openBarCodeScanner;
            },
          };
        }
      }

      const buttonLink = attrToLink(rawButton, opts);
      if (buttonLink !== null) {
        return {
          icon: buttonIcon,
          name: buttonObj.name,
          position,
          link: buttonLink,
        };
      }

      if (!Array.isArray(buttonObj.actions)) {
        return undefined;
      }

      const actions = mapMaybe((rawAction: unknown) => {
        const link = attrToLink(rawAction, opts);
        if (link === null) {
          return undefined;
        }
        // `rawAction` at this point is guaranteed to be `Record<string, unknown>`,
        // but TypeScript doesn't support advanced type witnesses like that.
        const actionObj = rawAction as Record<string, unknown>;
        if (typeof actionObj.name !== "string") {
          return undefined;
        }
        const icon = typeof actionObj.icon === "string" ? actionObj.icon : undefined;

        return {
          icon,
          name: actionObj.name,
          link,
        };
      }, buttonObj.actions);
      return {
        icon: buttonIcon,
        name: buttonObj.name,
        actions,
      };
    }, panelButtons);
  }

  @Watch("panelButtons", { deep: true, immediate: true })
  private pushPanelButtons() {
    this.$emit("update:panelButtons", this.panelButtons);
  }

  /**
   * Return true if `hide_default_actions` attribute is not set
   * @return {boolean} Allow showing default actions (edit, import from csv, etc.)
   */
  get showDefaultActions() {
    return !(this.uv.attributes["hide_default_actions"] === true);
  }

  get staticActions() {
    const actions: Action[] = [];

    const extraActions = this.uv.attributes["extra_actions"];
    if (Array.isArray(extraActions)) {
      const opts: IAttrToQueryOpts = {
        homeSchema: this.uv.homeSchema ?? undefined,
      };
      extraActions.forEach((rawAction: unknown) => {
        const link = attrToLink(rawAction, opts);
        if (link === null) {
          return;
        }
        // `rawAction` at this point is guaranteed to be `Record<string, unknown>`,
        // but TypeScript doesn't support advanced type witnesses like that.
        const actionObj = rawAction as Record<string, unknown>;
        if (typeof actionObj.name !== "string") {
          return;
        }

        const icon = typeof actionObj.icon === "string" ? actionObj.icon : undefined;
        actions.push({
          icon,
          name: actionObj.name,
          order: -10,
          link,
        });
      });
    }

    if (this.creationLink !== null) {
      actions.push({ name: this.$t("create").toString(), link: this.creationLink });
    }

    const modalReferenceField = this.modalReferenceField;
    if (modalReferenceField) {
      actions.push({
        name: this.$t("create_in_modal").toString(),
        callback: () => {
          this.modalView = modalReferenceField.uv;
        },
      });
    }

    if (typeof this.uv.info.mainEntity === "object" && this.showDefaultActions) {
      actions.push({
        icon: "import_export",
        name: this.$t("import_from_csv").toString(),
        uploadFile: file => this.importFromCsv(file),
      });
    }

    // FIXME: workaround until we have proper role-based permissions for this.
    if (this.uv.attributes["export_to_csv"] || "__export_to_csv" in this.$route.query) {
      actions.push({
        icon: "import_export",
        name: this.$t("export_to_csv").toString(),
        callback: () => this.exportToCsv(),
      });
    }

    if (this.uv.attributes["scan_qrcode"]) {
      actions.push({
        icon: "qr_code_2",
        name: this.$t("scan_qrcode").toString(),
        callback: () => {
          this.openQRCodeScanner = !this.openQRCodeScanner;
        },
      });
    }

    if (this.uv.attributes["scan_barcode"] === true) {
      actions.push({
        icon: "qr_code_scanner",
        name: this.$t("scan_barcode").toString(),
        callback: () => {
          this.openBarCodeScanner = !this.openBarCodeScanner;
        },
      });
    }

    return actions;
  }

  get selectionActions() {
    const actions: Action[] = [];
    if (this.uv.info.mainEntity && this.uv.extra.selectedRows.length > 0) {
      actions.push(
        { icon: "delete_sweep", name: this.$t("remove_selected_rows").toString(), callback: () => this.removeSelectedRows() },
      );
    }
    return actions;
  }

  private removeSelectedRows() {
    this.uv.extra.selectedRows.keys().forEach(rowRef => this.deleteRow(rowRef));
  }

  // Used to create referenced entries and automatically insert them into current table.
  get modalReferenceField(): IModalReferenceField | null {
    const modalReferenceField = mapMaybe((column, columnIndex): IModalReferenceField | undefined => {
      const getColumnAttr = (name: string) => tryDicts(name, this.uv.columnAttributes[columnIndex], this.uv.attributes);
      const referenceViewAttr = Boolean(getColumnAttr("main_reference_field"));
      const referenceUV = attrToQuery(getColumnAttr("select_view"));
      const fieldType = this.uv.info.columns[columnIndex].mainField?.field.fieldType;
      if (referenceUV && referenceViewAttr && fieldType !== undefined && fieldType.type === "reference") {
        return {
          field: { type: "new", column: columnIndex },
          uv: referenceUV,
          entity: fieldType.entity,
        };
      }
      return undefined;
    }, this.uv.columnAttributes);
    return modalReferenceField.pop() || null;
  }

  get actions() {
    return [...this.staticActions, ...this.selectionActions];
  }

  @Watch("actions", { deep: true, immediate: true })
  private pushActions() {
    this.$emit("update:actions", this.actions);
  }

  private selectFromUserView(id: number) {
    if (this.modalReferenceField === null) {
      throw new Error("Impossible");
    }

    void this.updateValue(this.modalReferenceField.field, id);
    this.modalView = null;
  }

  get qrCodeReferenceField(): IQRCodeReferenceField | null {
    const qrCodeReferenceField = mapMaybe((column, columnIndex): IQRCodeReferenceField | undefined => {
      const getColumnAttr = (name: string) => tryDicts(name, this.uv.columnAttributes[columnIndex], this.uv.attributes);
      const inputFormQRCodeAttr = Boolean(getColumnAttr("input_from_qrcode"));
      const fieldType = this.uv.info.columns[columnIndex].mainField?.field.fieldType;
      if (inputFormQRCodeAttr && fieldType !== undefined && fieldType.type === "reference") {
        return {
          field: { type: "new", column: columnIndex },
          entity: fieldType.entity,
        };
      }
      return undefined;
    }, this.uv.columnAttributes);
    return qrCodeReferenceField.pop() || null;
  }

  private selectFromQRScanner(result: Array<IQRResultContent>) {
    result.forEach(r => {
      if (this.qrCodeReferenceField == null) {
        this.makeToast(this.$t("qrcode_error_not_attr").toString());
      } else if (this.qrCodeReferenceField.entity.schema === r.schema && this.qrCodeReferenceField.entity.name === r.name) {
        void this.updateValue(this.qrCodeReferenceField.field, r.id);
      } else {
        this.makeToast(this.$t("qrcode_error_not_ref").toString() + `{schema: ${r.schema}, name: ${r.name}}`);
      }
    });
  }

  private makeToast(message: string) {
    this.$bvToast.toast(message, {
      title: this.$t("error").toString(),
      variant: "danger",
      solid: true,
      noAutoHide: true,
    });
  }

  private selectFromBarScanner(result: Array<string>) {
    result.forEach(r => {
      void this.updateValue({ type: "new", column: 1 }, r);
    });
  }
}
</script><|MERGE_RESOLUTION|>--- conflicted
+++ resolved
@@ -61,13 +61,8 @@
 import SelectUserView from "@/components/SelectUserView.vue";
 import { isMobile, mapMaybe, saveToFile, tryDicts } from "@/utils";
 import { Action } from "@/components/ActionsMenu.vue";
-<<<<<<< HEAD
-import { IPanelButton } from "@/components/ButtonsPanel.vue";
+import { PanelButton } from "@/components/ButtonsPanel.vue";
 import { attrToLink } from "@/links";
-=======
-import { PanelButton } from "@/components/ButtonsPanel.vue";
-import { attrToLink, Link } from "@/links";
->>>>>>> 28aa1dd9
 import QRCodeScanner, { IQRResultContent } from "@/components/qrcode/QRCodeScanner.vue";
 import BarCodeScanner from "@/components/barcode/BarCodeScanner.vue";
 import { ValueRef, valueToPunnedText } from "@/user_views/combined";
