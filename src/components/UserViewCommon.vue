--- conflicted
+++ resolved
@@ -6,13 +6,10 @@
             "export_to_csv": "Export to .csv",
             "import_from_csv": "Import from .csv",
             "scan_qrcode": "Scan QR Code",
-<<<<<<< HEAD
-            "scan_barcode": "Scan Bar Code"
-=======
             "qrcode_error_not_attr":"Adding data error! Check for the @input_from_qrcode attribute.",
             "qrcode_error_not_ref":"Adding data error! Make sure that the field you fill out is a link to a table:",
+            "scan_barcode": "Scan Bar Code",
             "error": "Error"
->>>>>>> 1da17888
         },
         "ru": {
             "create": "Создать новую",
@@ -20,13 +17,10 @@
             "export_to_csv": "Экспорт в .csv",
             "import_from_csv": "Импорт из .csv",
             "scan_qrcode": "QR Code сканер",
-<<<<<<< HEAD
-            "scan_barcode": "Сканер штрих-кодов"
-=======
             "qrcode_error_not_attr":"Ошибка добавления данных! Проверьте наличие атрибута @input_from_qrcode.",
             "qrcode_error_not_ref":"Ошибка добавления данных! Убедитесь что заполняемое поле является ссылкой на таблицу:",
+            "scan_barcode": "Сканер штрих-кодов",
             "error": "Ошибка"
->>>>>>> 1da17888
         }
     }
 </i18n>
@@ -70,14 +64,9 @@
 import { Action } from "@/components/ActionsMenu.vue";
 import { IPanelButton } from "@/components/ButtonsPanel.vue";
 import { ScopeName, UserViewKey, IAddedResult, AddedRowId } from "@/state/staging_changes";
-<<<<<<< HEAD
-import { attrToLink } from "@/links";
-import QRCodeScanner from "@/components/qrcode/QRCodeScanner.vue";
-import BarCodeScanner from "@/components/barcode/BarCodeScanner.vue";
-=======
 import { attrToLink, Link } from "@/links";
 import QRCodeScanner, { IQRResultContent } from "@/components/qrcode/QRCodeScanner.vue";
->>>>>>> 1da17888
+import BarCodeScanner from "@/components/barcode/BarCodeScanner.vue";
 
 interface IModalReferenceField {
   field: ValueRef;
@@ -108,11 +97,8 @@
 
   modalView: IQuery | null = null;
   openQRCodeScanner = false;
-<<<<<<< HEAD
   openBarCodeScanner = false;
-=======
   currentQRCodeLink: Link | null = null;
->>>>>>> 1da17888
 
   get createView() {
     const opts: IAttrToQueryOpts = {
@@ -404,18 +390,17 @@
     });
   }
 
-<<<<<<< HEAD
-  private selectFromBarScanner(result: any[]) {
+  private selectFromBarScanner(result: Array<string>) {
     result.forEach(r => {
       this.updateValue({ type: "new", column: 0 }, r);
     });
-=======
+  }
+
   private qrCodeCallback(link: Link | null) {
     if (link !== null) {
       this.currentQRCodeLink = link;
       this.openQRCodeScanner = !this.openQRCodeScanner;
     }
->>>>>>> 1da17888
   }
 }
 </script>