--- conflicted
+++ resolved
@@ -55,7 +55,6 @@
     </template>
 
     <div :class="'userview-upper-div'">
-<<<<<<< HEAD
       <HeaderPanel
         :title="title"
         :panel-buttons="panelButtons"
@@ -90,64 +89,6 @@
           />
         </template>
       </HeaderPanel>
-=======
-      <div class="head-menu">
-        <input
-          v-if="!isMainView"
-          type="button"
-          value="arrow_back"
-          class="head-menu_back-button material-icons material-button"
-          @click="$router.go(-1)"
-        >
-        <router-link
-          v-if="!isMainView"
-          :to="{ name: 'main' }"
-          class="head-menu_main-menu-button material-icons material-button"
-        >
-          home
-        </router-link>
-        <ActionsMenu
-          :actions="actions"
-          @goto="pushRoot"
-        />
-        <!-- TODO: Make better tooltips for long userview titles.
-             (Without `tabindex` and `:focus { outline: none; }`) -->
-        <span
-          v-if="!!title"
-          v-b-tooltip.click.blur.bottom.noninteractive
-          :class="[
-            'head-menu_title',
-            {
-              'is-loading': isUserViewLoading,
-            }
-          ]"
-          tabindex="0"
-          :title="title"
-        >
-          {{ title }}
-        </span>
-        <ButtonsPanel
-          :buttons="panelButtons"
-          @goto="$emit('goto', $event)"
-        >
-          <template #search-panel>
-            <SearchPanel
-              v-if="enableFilter"
-              :filter-string="query.root.search"
-              @update:filterString="replaceRootSearch($event)"
-            />
-          </template>
-          <template #actions-menu>
-            <ActionsMenu
-              :actions="extraActions"
-              :buttons="panelButtons"
-              menu-align="right"
-              @goto="pushRoot"
-            />
-          </template>
-        </ButtonsPanel>
-      </div>
->>>>>>> 2523cdc8
       <div
         class="userview-div"
       >
