--- conflicted
+++ resolved
@@ -206,22 +206,12 @@
 const query = namespace("query");
 const errors = namespace("errors");
 
-<<<<<<< HEAD
 @Component({ components: {
   SearchPanel,
   ModalUserView,
   ProgressBar,
   QRCodeScanner: () => import("@/components/qrcode/QRCodeScanner.vue"),
 } })
-=======
-@Component({
-  components: {
-    SearchPanel,
-    ModalUserView,
-    ProgressBar,
-  },
-})
->>>>>>> 79814f88
 export default class TopLevelUserView extends Vue {
   @auth.State("current") currentAuth!: CurrentAuth | INoAuth | null;
   @auth.State("pending") authPending!: Promise<void> | null;
