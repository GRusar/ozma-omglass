<i18n>
    {
        "en": {
            "loading": "Now loading",
            "forbidden": "Sorry, you are not authorized to use this user view. Contact your administrator.",
            "no_instance": "Instance not found.",
            "not_found": "User view not found.",
            "bad_request": "User view request error: {msg}",
            "unknown_error": "Unknown user view fetch error: {msg}",
            "anonymous_query": "(anonymous query)",
            "edit_view": "Edit user view",
            "edit_arguments": "Edit user view arguments",
            "new_mode_no_main": "FOR INSERT INTO clause is required for new entry mode.",
            "link_to_nowhere": "This user view was a link which didn't replace it, so there's nothing to show."
        },
        "ru": {
            "loading": "Загрузка данных",
            "forbidden": "К сожалению у вас нет прав доступа для просмотра этого представления. Свяжитесь с администратором.",
            "no_instance": "База не найдена.",
            "not_found": "Представление не найдено.",
            "bad_request": "Неверный запрос для этого представления: {msg}",
            "unknown_error": "Неизвестная ошибка загрузки представления: {msg}",
            "anonymous_query": "(анонимный запрос)",
            "edit_view": "Редактировать представление",
            "edit_arguments": "Редактировать аргументы представления",
            "new_mode_no_main": "Для режима создания новой записи должна использоваться конструкция FOR INSERT INTO.",
            "link_to_nowhere": "Это отображение являлось ссылкой, которая его не заменила. Теперь здесь нечего показать."
        }
    }
</i18n>
<!--
  UserView SHOULD NOT contain any additional scaffolding
  Such as <InputSlot /> (We had precedents before)
  Any attempt to delegate any scaffolding logic to UserView,
  either via InputSlot or otherwise is subject to a
  thorough discussion with the team
-->

<template>
  <div class="userview-wrapper">
    <transition name="fade-move">
      <ArgumentEditor
        v-if="showArgumentEditor && state.state === 'show'"
        :argument-params="state.uv.info.arguments"
        :argument-values="state.uv.args.args"
        :can-be-closed="!(showArgumentEditorAttr === true)"
        @close="contextMenuShowArgumentEditor = false"
        @update="updateArguments"
      />
    </transition>

    <template
      v-if="state.state === 'show'"
    >
      <UserViewCommon
        :uv="state.uv"
        :is-root="isRoot"
        :is-top-level="isTopLevel"
        :filter="filter"
        :scope="scope"
        :level="level"
        :selection-mode="selectionMode"
        :default-values="defaultValues"
        @load-all-chunks-limitless="loadAllChunksLimitless"
        @update:buttons="uvCommonButtons = $event"
      />

      <transition name="fade-1" mode="out-in">
        <component
          :is="`UserView${state.componentName}`"
          ref="userViewRef"
          :key="transitionKey"
          :uv="state.uv"
          :is-root="isRoot"
          :is-top-level="isTopLevel"
          :filter="filter"
          :scope="scope"
          :level="level"
          :selection-mode="selectionMode"
          :default-values="defaultValues"
          @goto="$emit('goto', $event)"
          @goto-previous="$emit('goto-previous')"
          @select="$emit('select', $event)"
          @update:buttons="componentButtons = $event"
          @update:statusLine="$emit('update:statusLine', $event)"
          @update:enableFilter="$emit('update:enableFilter', $event)"
          @update:currentPage="$emit('update:currentPage', $event)"
          @update:bodyStyle="$emit('update:bodyStyle', $event)"
          @load-next-chunk="loadNextChunk"
          @load-all-chunks="loadAllChunks"
          @load-entries="loadEntries"
        />
      </transition>
    </template>

    <Errorbox
      v-else-if="state.state === 'error'"
      :class="isRoot ? 'm-2' : ''"
      :message="state.message"
    />
    <transition name="fade-2">
      <div
        v-if="state.state === 'loading'"
        :class="[
          'loading-container',
          {
            'nested': !isRoot,
          }
        ]"
      >
        <div
          :class="[
            'loading-background',
            'h-100',
            'd-flex',
            'justify-content-center',
            'align-items-center',
            'rounded',
            'shadow-sm',
          ]"
        >
          <div
            class="spinner-border"
            style="width: 3em; height: 3em; border-color: var(--default-foregroundDarkerColor, rgba(0, 0, 0, 0.5)); border-right-color: transparent;"
          />
        </div>
      </div>
    </transition>
  </div>
</template>

<script lang="ts">
import { Component, Prop, Watch, Vue } from "vue-property-decorator";
import { namespace } from "vuex-class";
import { ArgumentName, AttributesMap, IEntityRef, IEntriesRequestOpts } from "ozma-api";

import { RecordSet, deepEquals, snakeToPascal, deepClone, IRef, waitTimeout, mapMaybe } from "@/utils";
import { funappSchema } from "@/api";
import { equalEntityRef } from "@/values";
import { AddedRowId, CombinedTransactionResult, ICombinedInsertEntityResult, IStagingEventHandler, serializeValue, StagingKey } from "@/state/staging_changes";
import type { ScopeName } from "@/state/staging_changes";
import { ICurrentQueryHistory, IQuery } from "@/state/query";
import { IUserViewConstructor } from "@/components";
import UserViewCommon from "@/components/UserViewCommon.vue";
import ArgumentEditor from "@/components/ArgumentEditor.vue";
import type { Button } from "@/components/buttons/buttons";
import { addLinkDefaultArgs, attrToLink, Link, linkHandler, ILinkHandlerParams } from "@/links";
import type { ICombinedUserViewAny, IRowLoadState, IUserViewArguments } from "@/user_views/combined";
import { CombinedUserView } from "@/user_views/combined";
import { UserViewError, fetchUserViewData } from "@/user_views/fetch";
import { baseUserViewHandler } from "@/components/BaseUserView";
import Errorbox from "@/components/Errorbox.vue";

const types: RecordSet<string> = {
  "form": null,
  "menu": null,
  "table": null,
  "multi_select": null,
  "board": null,
  "timeline": null,
  "iframe": null,
};

const components = Object.fromEntries(Object.keys(types).map(name => {
  const pascalName = snakeToPascal(name);
  return [`UserView${pascalName}`, () => import(`@/components/views/${pascalName}.vue`)];
}));

const reload = namespace("reload");
const staging = namespace("staging");
const query = namespace("query");

interface UserViewComponent {
  type: "component";
  component: string;
}

interface UserViewLink {
  type: "link";
  link: Link;
}

type UserViewType = UserViewComponent | UserViewLink;

const userViewType = (attributes: AttributesMap): UserViewType => {
  const typeAttr = attributes["type"];

  if (typeof typeAttr === "string") {
    const component = typeAttr in types ? snakeToPascal(typeAttr) : "Table";
    return { type: "component", component };
  } else if (typeof typeAttr === "object" && typeAttr !== null) {
    const obj = typeAttr as Record<string, unknown>;
    const link = attrToLink(obj["link"], { defaultTarget: "root" });
    if (link !== null) {
      return { type: "link", link };
    }
  }

  return { type: "component", component: "Table" };
};

interface IUserViewShow {
  state: "show";
  componentName: string;
  uv: ICombinedUserViewAny;
  component: IUserViewConstructor<Vue> | null;
}

interface IUserViewLoading {
  state: "loading";
}

interface IUserViewError {
  state: "error";
  args: IUserViewArguments;
  message: string;
}

// Check is two user views are "compatible" comparing their arguments, so that we can
// use data from the older combined user view (new rows, selected rows etc).
const argsAreCompatible = (a: IUserViewArguments, b: IUserViewArguments): boolean => {
  return deepEquals(a.source, b.source) && (a.args === null || b.args === null || deepEquals(a.args, b.args));
};

type UserViewLoadingState = IUserViewShow | IUserViewLoading | IUserViewError;

const maxLevel = 4;

export const maxPerFetch = 50;
export const fetchAllLimit = 5000;
const getEagerLoadState = (): IRowLoadState => ({ complete: true, perFetch: fetchAllLimit, fetchedRowCount: 0 });

const loadingState: IUserViewLoading = { state: "loading" };

/* This is enclosing component, which runs Vuex actions to load actual user view data, manages lifetime of
 * user views themselves etc. For instance, it ensures smooth reloading of components when user view data is
 * reloaded.
 *
 * Current user view component lifetime can be summarized as:
 *   1. UserView component is created, `updateUserView()` is called.
 *   2. `updateUserView()` ensures that the data is loaded, then loads needed user view component based on `type` uv attribute.
 *   3. If local user view data (`LocalUserView` objects) is used for this user view type, we construct it and subscribe
 *      for data changes.
 *   4. We swap old user view and local user view with the old one.
 *   5. When user view is deconstructed, we unsubscribe LocalUserView. We may also keep it and pass along when current
 *      user view is reloaded. In this case, old data is used to restore as much old state as possible (for example, keep
 *      selected table rows selected when the table is reloaded, even when new rows were added).
 */
@Component({ components: {
  UserViewCommon,
  ArgumentEditor,
  Errorbox,
  ...components,
} })
export default class UserView extends Vue {
  @reload.Mutation("setHandler") setReloadHandler!: (args: { key: StagingKey; handler: () => void }) => void;
  @reload.Mutation("removeHandler") removeReloadHandler!: (key: StagingKey) => void;
  @staging.Mutation("setHandler") setStagingHandler!: (args: { key: StagingKey; handler: IStagingEventHandler }) => void;
  @staging.Mutation("removeHandler") removeStagingHandler!: (key: StagingKey) => void;
  @staging.Action("resetAddedEntry") resetAddedEntry!: (args: { entityRef: IEntityRef; id: AddedRowId }) => Promise<void>;
  @staging.State("currentSubmit") submitPromise!: Promise<CombinedTransactionResult[]> | null;
  @query.State("current") query!: ICurrentQueryHistory | null;

  @Prop({ type: Object, required: true }) args!: IUserViewArguments;
  @Prop({ type: Boolean, default: false }) isRoot!: boolean;
  @Prop({ type: Boolean, default: false }) isTopLevel!: boolean;
  @Prop({ type: String, required: true }) scope!: ScopeName;
  @Prop({ type: Number, default: 0 }) level!: number;
  @Prop({ type: Array, default: () => [] }) filter!: string[];
  @Prop({ type: Object, default: () => ({}) }) defaultValues!: Record<string, unknown>;
  // Use this user view to select and return an entry.
  @Prop({ type: Boolean, default: false }) selectionMode!: boolean;

  private uvCommonButtons: Button[] = [];
  private componentButtons: Button[] = [];

  // Old user view is shown while new component for uv is loaded.
  private state: UserViewLoadingState = loadingState;
  private pendingArgs: IUserViewArguments | null = null;
  private nextUv: Promise<void> | null = null;
  private inhibitReload = false;

  private get transitionKey() {
    return this.state.state === "show"
      ? JSON.stringify(this.state.uv.args.source)
      : "none";
  }

  private contextMenuShowArgumentEditor = false;
  private get showArgumentEditorAttr(): boolean | undefined {
    if (this.state.state !== "show") return undefined;

    const showArgumentEditorAttr = this.state.uv.attributes["show_argument_editor"];
    return showArgumentEditorAttr !== undefined
      ? Boolean(showArgumentEditorAttr)
      : undefined;
  }
  private get showArgumentEditor() {
    if (this.state.state !== "show") return false;

    if (Object.keys(this.state.uv.info.arguments).length === 0) return false;

    return this.showArgumentEditorAttr || this.contextMenuShowArgumentEditor;
  }

  get title() {
    if (this.state.state === "show" && "title" in this.state.uv.attributes) {
      return String(this.state.uv.attributes["title"]);
    } else if (this.args.source.type === "named") {
      return this.args.source.ref.name;
    } else {
      return this.$t("anonymous_query").toString();
    }
  }

  private get toggleArgumentEditorButton(): Button {
    return {
      icon: "edit_note",
      caption: this.$t("edit_arguments").toString(),
      variant: this.contextMenuShowArgumentEditor ? "secondary" : undefined,
      callback: () => {
        this.contextMenuShowArgumentEditor = !this.contextMenuShowArgumentEditor;
      },
      type: "callback",
    };
  }

  get uvButtons() {
    const buttons: Button[] = [];
    if (this.state.state === "error" || (this.state.state === "show" && !this.state.uv.attributes["hide_default_actions"])) {
      const args = this.state.state === "show" ? this.state.uv.args : this.state.args;
      if (args.source.type === "named") {
        const editQuery: IQuery = {
          defaultValues: {},
          args: {
            source: {
              type: "named",
              ref: {
                schema: funappSchema,
                name: "user_view_by_name",
              },
            },
            args: {
              schema: args.source.ref.schema,
              name: args.source.ref.name,
            },
          },
          search: "",
          page: null,
        };

        if (this.state.state === "show") {
          const hasArguments = Object.keys(this.state.uv.info.arguments).length !== 0;
          if (hasArguments && this.state.uv.attributes["show_argument_editor"] !== true) {
            buttons.push(this.toggleArgumentEditorButton);
          }
        }

        buttons.push({
          icon: "code",
          caption: this.$t("edit_view").toString(),
          link: { query: editQuery, target: "modal-auto", type: "query" },
          type: "link",
        });
      }
    }
    return buttons;
  }

  get allButtons() {
    return [...this.uvCommonButtons, ...this.componentButtons, ...this.uvButtons];
  }

  @Watch("allButtons", { deep: true, immediate: true })
  private pushAllButtons() {
    this.$emit("update:buttons", this.allButtons);
  }

  private updateArguments(args: Record<ArgumentName, unknown>) {
    if (this.state.state !== "show") return;

    const argumentParams = this.state.uv.info.arguments;
    const serialized = Object.fromEntries(mapMaybe(
      ([key, value]) =>
        argumentParams[key] === undefined || (argumentParams[key].optional && value === null)
          ? undefined
          : [key, serializeValue(argumentParams[key].argType, value)],
      Object.entries(args),
    ));
    // TODO: In nested views this opens view in fullscreen, it's not good, but not such frequent case either, I suppose.
    const linkQuery: IQuery = {
      args: {
        source: this.args.source,
        args: serialized,
      },
      defaultValues: {},
      search: "",
      page: null,
    };
    this.$emit("goto", linkQuery);
  }

  private reloadIfRoot() {
    if (this.isRoot) {
      this.reload();
    }
  }

  @Watch("isRoot", { immediate: true })
  private handleReloadIfRoot(isRoot: boolean) {
    if (isRoot) {
      this.setReloadHandler({
        key: this.uid,
        handler: () => {
          if (!this.inhibitReload) {
            this.reload();
          }
        },
      });
    } else {
      this.removeReloadHandler(this.uid);
    }
  }

  private async resetAllAddedEntries(uv: ICombinedUserViewAny) {
    await Promise.all(Object.keys(uv.newRows).map(async rawAddedId => {
      const addedId = Number(rawAddedId);
      await this.resetAddedEntry({
        entityRef: uv.info.mainEntity!,
        id: addedId,
      });
    }));
  }

  private loadNextChunk(done: () => void) {
    if (this.state.state !== "show" || this.state.uv.rowLoadState === null) return;

    this.reload({ loadNextChunk: true, done });
  }

  private loadAllChunks(done: () => void) {
    if (this.state.state !== "show" || this.state.uv.rowLoadState === null) return;

    this.reload({ loadAllChunks: true, done });
  }

  private loadAllChunksLimitless(done: () => void) {
    if (this.state.state !== "show" || this.state.uv.rowLoadState === null) return;

    this.reload({ loadAllChunksLimitless: true, done });
  }

  private loadEntries(limit: number, done: () => void) {
    if (this.state.state !== "show" || this.state.uv.rowLoadState === null) return;

    this.reload({ limit, done });
  }

  private reload(options?: {
    differentComponent?: boolean;
    loadNextChunk?: boolean;
    loadAllChunks?: boolean; // With `fetchAllLimit`.
    loadAllChunksLimitless?: boolean; // Load ALL rows.
    limit?: number;
    done?: () => void;
  }) {
    const args = deepClone(this.args);
    if (this.level >= maxLevel) {
      this.setState({
        state: "error",
        args,
        message: "Too many levels of nested user views",
      });
      return;
    }

    if (this.state.state === "error") {
      this.setState(loadingState);
    }

    let allFetched = false;
    const pending: IRef<Promise<void>> = {};
    pending.ref = (async () => {
      await waitTimeout(); // Delay promise so that it gets saved to `pending` first.
      try {
        let limit: number | undefined;
        if (this.state.state === "show" && !options?.differentComponent) {
          if (this.state.uv.rowLoadState === null) {
            limit = fetchAllLimit;
            allFetched = true;
          } else {
            const delta = (options?.loadNextChunk ? 1 : 0) * this.state.uv.rowLoadState.perFetch;
            const fetchAll = options?.loadAllChunks || this.state.uv.rowLoadState.complete;
            limit = options?.loadAllChunksLimitless
              ? undefined
              : fetchAll
                ? fetchAllLimit
                : options?.limit
                  ? options.limit
                  : this.state.uv.rowLoadState.fetchedRowCount + delta;
          }
        } else {
          limit = maxPerFetch;
        }
        const opts: IEntriesRequestOpts = {
          chunk: {
            limit,
          },
        };

        let uvData = await fetchUserViewData(this.$store, args, opts);
<<<<<<< HEAD
        if (uvData.rows && uvData.rows.length < limit) {
=======
        if (uvData.rows && (limit === undefined || uvData.rows.length <= limit)) {
>>>>>>> f6047858
          allFetched = true;
        }
        const newType = userViewType(uvData.attributes);
        if (newType.type === "component") {
          const component: IUserViewConstructor<Vue> = (await import(`@/components/views/${newType.component}.vue`)).default;
          // Check we weren't restarted.
          if (pending.ref !== this.nextUv) return;

          const handler = component.handler ?? baseUserViewHandler;

          if (!allFetched && !component.useLazyLoad) {
            uvData = await fetchUserViewData(this.$store, args);
          }

          let oldLocal: ICombinedUserViewAny | null = null;
          let rowLoadState: IRowLoadState;
          const fetchedRowCount = uvData.rows?.length ?? 0;
          if (this.state.state === "show") {
            if (argsAreCompatible(args, this.state.uv.args) && this.state.componentName === newType.component) {
              oldLocal = this.state.uv;

              if (oldLocal.rowLoadState) {
                rowLoadState = {
                  fetchedRowCount,
                  perFetch: oldLocal.rowLoadState.perFetch,
                  complete: uvData.complete,
                };
              }
            } else {
              void this.resetAllAddedEntries(this.state.uv);
              rowLoadState = { fetchedRowCount, perFetch: maxPerFetch, complete: uvData.complete };
            }
          } else {
            rowLoadState = { fetchedRowCount, perFetch: maxPerFetch, complete: uvData.complete };
          }

          rowLoadState ??= getEagerLoadState();
          const uv = new CombinedUserView({
            store: this.$store,
            defaultRawValues: this.defaultValues,
            oldLocal,
            handler,
            rowLoadState,
            ...uvData,
          });
          this.setStagingHandler({
            key: this.uid,
            handler: uv,
          });
          this.setState({
            state: "show",
            uv,
            componentName: newType.component,
            component,
          });
          this.nextUv = null;
        } else if (newType.type === "link") {
          const linkHandlerParams: ILinkHandlerParams = {
            store: this.$store,
            goto: target => this.$emit("goto", target),
            openQRCodeScanner: (name, link) => this.$root.$emit(name, link),
            link: newType.link,
          };
          const handler = linkHandler(linkHandlerParams);
          await handler.handler();
          // Because we need router to switch URL.
          await this.$nextTick();
          if (pending.ref === this.nextUv) {
            this.setState({
              state: "error",
              args,
              message: this.$t("link_to_nowhere").toString(),
            });
            this.nextUv = null;
          }
        } else {
          throw new Error("Impossible");
        }
      } catch (e) {
        if (pending.ref === this.nextUv) {
          this.setState({
            state: "error",
            args,
            message: e instanceof UserViewError ? this.uvErrorMessage(e) : String(e),
          });
          this.nextUv = null;
        }
        throw e;
      }

      options?.done?.();
    })();
    this.nextUv = pending.ref;
  }

  private scrollToTop() {
    (this.$refs.userViewRef as Vue)?.$el.scrollTo(0, 0);
  }

  private destroyCurrentUserView() {
    if (this.state.state !== "show") {
      return;
    }

    this.state = loadingState;
    this.componentButtons = [];
    this.$emit("update:statusLine", "");
    this.$emit("update:enableFilter", false);
    this.$emit("update:bodyStyle", "");
  }

  private setState(state: UserViewLoadingState) {
    if (state.state === "show"
     && this.state.state === "show"
     && !deepEquals(this.state.uv.args, state.uv.args)
    ) {
      this.scrollToTop();
    }

    this.destroyCurrentUserView();
    this.state = state;
    if (state.state === "show") {
      this.setStagingHandler({
        key: this.uid,
        handler: state.uv,
      });
    } else {
      this.removeStagingHandler(this.uid);
    }
  }

  private uvErrorMessage(uv: UserViewError): string {
    if (uv.type === "access_denied") {
      return this.$t("forbidden").toString();
    } else if (uv.type === "no_instance") {
      return this.$t("no_instance").toString();
    } else if (uv.type === "not_found") {
      return this.$t("not_found").toString();
    } else if (uv.type === "arguments" || uv.type === "request") {
      return this.$t("bad_request", { msg: uv.message }).toString();
    } else {
      return this.$t("unknown_error", { msg: uv.message }).toString();
    }
  }

  private destroyed() {
    if (this.state.state === "show") {
      void this.resetAllAddedEntries(this.state.uv);
      this.removeStagingHandler(this.uid);
    }
    this.destroyCurrentUserView();
    if (this.isRoot) {
      this.removeReloadHandler(this.uid);
    }
    this.nextUv = null;
  }

  @Watch("args", { deep: true, immediate: true })
  private argsChanged(newArgs: IUserViewArguments) {
    this.reload({ differentComponent: true });
  }

  @Watch("state.state", { immediate: true })
  updateIsLoading(newValue: string, oldValue: string) {
    if (newValue === oldValue) return;

    this.$emit("update:isLoading", newValue === "loading");
  }

  @Watch("title", { immediate: true })
  private updateTitle(newTitle: string, oldTitle: string) {
    this.$emit("update:title", this.title);

    // It's... bad way to detect uv change, but it works as needed for now. TODO: Make it better.
    if (newTitle !== oldTitle) {
      this.contextMenuShowArgumentEditor = false;
    }
  }

  @Watch("submitPromise", { immediate: true })
  private changesSubmitted(submitPromise: Promise<CombinedTransactionResult[]> | null) {
    if (this.state.state !== "show" || this.state.uv.rows !== null || submitPromise === null) {
      return;
    }
    this.inhibitReload = true;
    const uv = this.state.uv;

    // We detect if a redirect should happen. If not, we just reload. If it does, we
    // execute it and then reload only if `args` didn't change.
    void (async () => {
      let ret: CombinedTransactionResult[];
      try {
        try {
          ret = await submitPromise;
        } catch (e) {
          return;
        }

        if (!deepEquals(this.args, uv.args)) {
          // We went somewhere else meanwhile.
          this.reloadIfRoot();
          return;
        }

        const createOp = ret.find(x => x.type === "insert" && equalEntityRef(x.entity, uv.info.mainEntity!));
        if (createOp === undefined) {
          this.reloadIfRoot();
          return;
        }
        const id = (createOp as ICombinedInsertEntityResult).id;
        const customLink = attrToLink(uv.attributes["post_create_link"], { defaultTarget: "root" });
        let link: Link;
        if (customLink === null) {
          link = {
            query: {
              defaultValues: {},
              args: { source: uv.args.source, args: { id } },
              search: "",
              page: null,
            },
            target: "root",
            type: "query",
          };
        } else {
          addLinkDefaultArgs(customLink, { id });
          link = customLink;
        }

        const oldArgs = deepClone(this.args);
        try {
          const linkHandlerParams: ILinkHandlerParams = {
            store: this.$store,
            goto: target => this.$emit("goto", target),
            openQRCodeScanner: (name, qrLink) => this.$root.$emit(name, qrLink),
            link,
          };
          await linkHandler(linkHandlerParams).handler();
        } catch (e) {
          this.reloadIfRoot();
          return;
        }
        await this.$nextTick();
        if (deepEquals(oldArgs, this.args)) {
          this.reloadIfRoot();
        }
      } finally {
        this.inhibitReload = false;
      }
    })();
  }
}
</script>

<style lang="scss" scoped>
  .userview-wrapper {
    height: 100%;
  }

  .loading-container {
    min-height: 100px;
    height: 100%;

    .loading-background {
      padding: 30px;
      background-color: var(--default-backgroundDarker2Color, rgba(240, 240, 240));
      cursor: wait;
    }

    &.fade-2-leave-active {
      position: absolute;
      top: 0;
      left: 0;
      width: 100%;
      z-index: 1000;
      min-height: 0;

      &.nested {
        padding: 0 15px !important; /* Mimic `.col` paddings */
      }

      .spinner-border {
        opacity: 0;
        transition: opacity 0.05s;
      }
    }
  }

  .fade-move-enter-active,
  .fade-move-leave-active {
    transition: opacity 0.4s, transform 0.4s;
  }

  .fade-move-enter,
  .fade-move-leave-to {
    opacity: 0;
    transform: translateY(-1rem);
  }
</style><|MERGE_RESOLUTION|>--- conflicted
+++ resolved
@@ -509,11 +509,7 @@
         };
 
         let uvData = await fetchUserViewData(this.$store, args, opts);
-<<<<<<< HEAD
-        if (uvData.rows && uvData.rows.length < limit) {
-=======
-        if (uvData.rows && (limit === undefined || uvData.rows.length <= limit)) {
->>>>>>> f6047858
+        if (uvData.rows && (limit === undefined || uvData.rows.length < limit)) {
           allFetched = true;
         }
         const newType = userViewType(uvData.attributes);
