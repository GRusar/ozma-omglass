--- conflicted
+++ resolved
@@ -77,12 +77,7 @@
 
 import { ArgumentName, AttributesMap, FieldType, IArgument } from "ozma-api";
 import { objectMap } from "@/utils";
-<<<<<<< HEAD
-import { valueIsNull, valueToText } from "@/values";
-=======
 import { valueIsNull, valueToText, valueFromRaw } from "@/values";
-import { IQuery } from "@/state/query";
->>>>>>> 701e3d57
 
 const getValue = (parameter: IArgument, value: unknown) => {
   if (!valueIsNull(value) && (parameter.argType.type === "date" || parameter.argType.type === "datetime")) {
