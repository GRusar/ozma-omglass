<i18n>
    {
        "en": {
            "select_view": "Select in view",
            "follow_reference": "Follow reference"
        },
        "ru": {
            "select_view": "Выбрать из представления",
            "follow_reference": "Перейти к сущности"
        }
    }
</i18n>

<template>
    <div>
        <SelectUserView v-if="selectViewActive"
                :selectView="selectView"
                :entity="entity"
                @update:actions="extraActions = $event"
                @select="$emit('update', $event); selectViewActive = false"
                @close="selectViewActive = false" />

        <MultiSelect v-if="options !== null"
                        :value="currentValue"
                        :options="options"
                        :height="height"
                        single
                        @update:value="$emit('update', $event)"
                        :required="!isNullable"
                        :disabled="isDisabled"
                        ref="control">
            <template v-slot:singleValue="select">
                <span v-if="select.valueOption.meta && select.valueOption.meta.link"
                    :style="select.listValueStyle"
                    class="single_value">
                    <UserViewLink :uv="select.valueOption.meta.link"
                                    @[indirectLinks?`click`:null]="$emit('goto', $event)">
                        {{select.valueOption.label}}
                    </UserViewLink>
                </span>
                <span v-else
                        :style="select.listValueStyle"
                        class="single_value">{{select.valueOption.label}}</span>
            </template>
        </MultiSelect>
        <input v-else
                type="text"
                class="reference_backup_input"
                :value="currentValue"
                @input="$emit('update', $event.target.value)"
                :disabled="isDisabled"
                :required="!isNullable"
                :style="controlStyle"
                ref="control" />
    </div>
</template>

<script lang="ts">
import * as R from "ramda";
import { Component, Vue, Prop, Watch } from "vue-property-decorator";
import { mixins } from "vue-class-component";

import { ReferenceName } from "@/utils";
import { IReferenceFieldType, IEntityRef } from "@/api";
import { IUserViewArguments, ICombinedValue, homeSchema, currentValue } from "@/state/user_view";
import { IQuery, attrToQueryRef } from "@/state/query";
import SelectUserView from "@/components/SelectUserView.vue";
import { ISelectOption } from "@/components/multiselect/MultiSelect.vue";
import MultiSelect from "@/components/multiselect/MultiSelect.vue";
import { IAction } from "@/components/ActionsMenu.vue";
import { equalEntityRef } from "@/values";
import BaseEntriesView from "@/components/BaseEntriesView";

@Component({
    components: {
        SelectUserView,
        MultiSelect,
    },
})
export default class ReferenceField extends mixins(BaseEntriesView) {
    @Prop({ type: Object, required: true }) value!: ICombinedValue;
    @Prop({ type: Object, required: true }) entity!: IEntityRef;
    @Prop({ type: Object, required: true }) uvArgs!: IUserViewArguments;
    @Prop({ type: Object }) selectView!: IQuery | undefined;
    @Prop({ type: Object }) linkedAttr!: any | undefined;
    @Prop({ type: Boolean, default: false }) isDisabled!: boolean;
    @Prop({ type: Boolean, default: false }) isNullable!: boolean;
    @Prop({ type: Boolean, default: false }) indirectLinks!: boolean;
    @Prop({ type: Number }) height!: number | undefined;
    @Prop({ type: Object }) controlStyle!: any;

    private extraActions: IAction[] = [];
    private selectViewActive = false;
    private uv: IQuery | null = null;

    get entriesEntity() {
        return this.entity;
    }

    get currentValue() {
        return currentValue(this.value);
    }

    get actions() {
        const home = homeSchema(this.uvArgs);
        const linkOpts = home !== null ? { homeSchema: home } : undefined;

        const actions: IAction[] = [];

        const linkedView = attrToQueryRef(this.linkedAttr, this.currentValue, linkOpts);
        if (linkedView !== null) {
            actions.push({ name: this.$tc("follow_reference"), query: linkedView });
        }

        if (this.selectView !== undefined && !this.selectViewActive && !this.isDisabled) {
            actions.push({ name: this.$tc("select_view"), callback: () => {
                this.selectViewActive = true;
            } });
        }

        actions.push(...this.extraActions);
        return actions;
    }

    get options(): ISelectOption[] | null {
        if (this.currentEntries === null) {
            return null;
        } else {
            const home = homeSchema(this.uvArgs);
            const linkOpts = home !== null ? { homeSchema: home } : undefined;

            return Object.entries(this.currentEntries).map(([id, name]) => ({
                label: name,
                value: Number(id),
                meta: {
                    link: attrToQueryRef(this.linkedAttr, id, linkOpts),
                },
            }));
        }
    }

    @Watch("actions", { deep: true, immediate: true })
    private pushActions() {
        this.$emit("update:actions", this.actions);
    }

    @Watch("selectViewActive")
    private clearActions() {
        if (!this.selectViewActive) {
            this.extraActions = [];
        }
    }
}
</script>

<style scoped>
 .reference_backup_input {
     width: 100%;
 }
<<<<<<< HEAD
 .form-view {
     width: 85vw;
=======
 .single_value > a,
 .select_container__options_list__option > a {
     color: var(--TableTextColor);
     text-decoration: underline;
>>>>>>> ea2fd552
 }
</style><|MERGE_RESOLUTION|>--- conflicted
+++ resolved
@@ -157,14 +157,12 @@
  .reference_backup_input {
      width: 100%;
  }
-<<<<<<< HEAD
  .form-view {
      width: 85vw;
-=======
+ }
  .single_value > a,
  .select_container__options_list__option > a {
      color: var(--TableTextColor);
      text-decoration: underline;
->>>>>>> ea2fd552
  }
 </style>