--- conflicted
+++ resolved
@@ -190,16 +190,10 @@
             v-else-if="inputType.name === 'userview'"
             :title="usedCaption"
             :actions="actions"
-<<<<<<< HEAD
-            :buttons="panelButtons"
-            :is-enable-filter="enableFilter"
-            :view="inputType"
-=======
             :enable-filter="enableFilter"
             :input-type="inputType"
             :panel-buttons="panelButtons"
             :filter-string="filterString"
->>>>>>> e06d4b14
             @update:filterString="filterString = $event"
             @goto="$emit('goto', $event)"
           />
