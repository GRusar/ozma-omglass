--- conflicted
+++ resolved
@@ -495,12 +495,8 @@
 
     SearchPanel: () => import("@/components/SearchPanel.vue"),
     NestedUserView: () => import("@/components/NestedUserView.vue"),
-<<<<<<< HEAD
-    QRCode: () => import("@/components/qrcode/qrcode.vue"),
+    QRCode: () => import("@/components/qrcode/QRCode.vue"),
     BarCode: () => import("@/components/barcode/BarCode.vue"),
-=======
-    QRCode: () => import("@/components/qrcode/QRCode.vue"),
->>>>>>> 1da17888
   },
 })
 export default class FormControl extends Vue {
