--- conflicted
+++ resolved
@@ -262,12 +262,7 @@
 
 <script lang="ts">
 import { Component, Vue, Prop, Watch } from "vue-property-decorator";
-<<<<<<< HEAD
-import type { AttributesMap, ValueType } from "ozma-api";
-=======
-import { namespace } from "vuex-class";
 import type { AttributesMap, IFieldRef, ValueType } from "ozma-api";
->>>>>>> c20c6223
 
 import { valueToText, valueIsNull } from "@/values";
 import { IQuery, attrToQuerySelf } from "@/state/query";
