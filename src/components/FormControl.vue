--- conflicted
+++ resolved
@@ -62,11 +62,8 @@
                      :height="attributes['ControlHeight']"
                      single
                      @update:value="updateValue($event)"
-<<<<<<< HEAD
                      :required="!isNullable"
                      :disabled="isDisabled"
-=======
->>>>>>> 2d82f6c8
                      ref="control">
             <template v-slot:singleValue="select">
                 <span v-if="select.valueOption.meta && select.valueOption.meta.link"
