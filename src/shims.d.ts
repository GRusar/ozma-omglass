--- conflicted
+++ resolved
@@ -43,24 +43,6 @@
 declare module "@chenfengyuan/vue-qrcode";
 declare module "vue-barcode";
 
-<<<<<<< HEAD
-declare module "vue-popperjs";
-=======
-declare module "vuedraggable" {
-  // It lists only properties that are used or are of use for the board.
-  // Please add types to this interface if something you use is missing.
-  export interface IVueDraggableEvent {
-    type: "start" | "add" | "remove" | "update" | "end" | "choose" | "unchoose" | "sort" | "filter" | "clone";
-    from: HTMLElement;
-    to: HTMLElement;
-    originalEvent: Event;
-    newIndex: number;
-    oldIndex: number;
-    oldDraggableIndex: number;
-    newDraggableIndex: number;
-  }
-}
-
 declare module "vue-popperjs";
 
 declare module "v-hotkey" {
@@ -75,5 +57,4 @@
   const plugin: Plugin;
 
   export default plugin;
-}
->>>>>>> 1124b839
+}