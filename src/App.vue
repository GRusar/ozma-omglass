--- conflicted
+++ resolved
@@ -85,10 +85,6 @@
       "DangerBackColor": this.settings.getEntry("danger_back_color", String, "#f8d7da"),
       "SuccessBackColor": this.settings.getEntry("success_back_color", String, "#d4edda"),
       "SelectBorderColor": this.settings.getEntry("select_border_color", String, "blue"),
-<<<<<<< HEAD
-      "ErrorBackColor": this.settings.getEntry("error_back_color", String, "red"),
-=======
->>>>>>> fe8f55a2
       "ButtonTextColor": this.settings.getEntry("button_text_color", String, "white"),
       "TableTextColor": this.settings.getEntry("table_text_color", String, "#383838"),
       "SaveBackColor": this.settings.getEntry("save_back_color", String, "blue"),
