services:
  postgres:
    image: postgres:16
    restart: unless-stopped
    volumes:
      - postgres_data:/var/lib/postgresql/data
      - ./docker/postgres-init-db.sh:/docker-entrypoint-initdb.d/init-db.sh:ro
    environment:
      POSTGRES_PASSWORD: postgres

  keycloak:
    image: keycloak/keycloak:25.0
    entrypoint: /usr/local/bin/entrypoint.sh
    restart: unless-stopped
    environment:
      KC_DB: postgres
      KC_DB_URL: jdbc:postgresql://postgres:5432/keycloak
      KC_DB_USERNAME: keycloak
      KC_DB_PASSWORD: keycloak

      KC_HOSTNAME: ${EXTERNAL_ORIGIN:-http://localhost:9080}/auth
      KC_HTTP_RELATIVE_PATH: /auth
      KC_PROXY: edge
      KC_PROXY_HEADERS: xforwarded
      KC_HOSTNAME_STRICT: "false"
      KC_HOSTNAME_BACKCHANNEL_DYNAMIC: "true"

      KC_LOG_LEVEL: info
      KC_METRICS_ENABLED: "true"
      KC_HEALTH_ENABLED: "true"
      KEYCLOAK_ADMIN: admin
      KEYCLOAK_ADMIN_PASSWORD: "${KEYCLOAK_ADMIN_PASSWORD}"

      EXTERNAL_ORIGIN: "${EXTERNAL_ORIGIN:-http://localhost:9080}"
      ADMIN_EMAIL: "${ADMIN_EMAIL:-admin@example.com}"
    volumes:
      - ./docker/keycloak-realm.json:/etc/keycloak/realm.json:ro
      - ./docker/keycloak-entrypoint.sh:/usr/local/bin/entrypoint.sh
    command: ["start", "--import-realm"]
    depends_on:
      - postgres

  redis:
    image: redis:7.4
    restart: unless-stopped

  ozmadb:
    image: ozmaio/ozmadb:master
    restart: unless-stopped
    environment:
      DB_HOST: postgres
      DB_USER: ozmadb
      DB_PASSWORD: ozmadb
      DB_NAME: ozmadb
      PRELOAD: /etc/ozmadb/preload/preload.json
      AUTH_AUTHORITY: ${EXTERNAL_ORIGIN:-http://localhost:9080}/auth/realms/ozma
      AUTH_METADATA_ADDRESS: http://keycloak:8080/auth/realms/ozma/.well-known/openid-configuration
      AUTH_REQUIRE_HTTPS_METADATA: "false"
      REDIS: redis
    volumes:
      - ./ozmadb:/etc/ozmadb/preload:ro
    depends_on:
      - postgres
<<<<<<< HEAD

  ozma:
    image: ozmaio/ozma:master
    restart: unless-stopped
    volumes:
      - caddy_data:/data
      - ./docker/Caddyfile.ozma:/etc/caddy/Caddyfile:ro
    environment:
      ADDRESS: ${CADDY_ADDRESS:-:80}
    ports:
      - ${HTTP_PORT:-9080}:80
      - ${HTTPS_PORT:-9443}:443
=======
      - redis
      - keycloak
>>>>>>> 8a64bcba

  ozma-report-generator:
    image: ozmaio/ozma-report-generator:master
    restart: unless-stopped
    environment:
      DB_HOST: postgres
      DB_USER: ozma-report-generator
      DB_PASSWORD: ozma-report-generator
      DB_NAME: ozma-report-generator
      AUTH_CLIENT_ID: ozma-report-generator
      ORIGIN: ${EXTERNAL_ORIGIN:-http://localhost:9080}
      PATH_BASE: /report-generator
      OZMA_DB_URL: http://ozmadb:5000
      OZMA_DB_FORCE_INSTANCE: ozma
      AUTH_AUTHORITY: ${EXTERNAL_ORIGIN:-http://localhost:9080}/auth/realms/ozma
      AUTH_METADATA_ADDRESS: http://keycloak:8080/auth/realms/ozma/.well-known/openid-configuration
      AUTH_REQUIRE_HTTPS_METADATA: "false"
    depends_on:
      - postgres
      - keycloak

  ozma:
    image: ozmaio/ozma:master
    restart: unless-stopped
    volumes:
      - caddy_data:/data
      - ./docker/Caddyfile.ozma:/etc/caddy/Caddyfile:ro
    environment:
      ADDRESS: ${CADDY_ADDRESS:-:80}
    ports:
      - ${HTTP_PORT:-9080}:80
      - ${HTTPS_PORT:-9443}:443
    depends_on:
      - keycloak
      - ozmadb
      - ozma-report-generator

volumes:
  postgres_data:
  caddy_data:<|MERGE_RESOLUTION|>--- conflicted
+++ resolved
@@ -61,23 +61,8 @@
       - ./ozmadb:/etc/ozmadb/preload:ro
     depends_on:
       - postgres
-<<<<<<< HEAD
-
-  ozma:
-    image: ozmaio/ozma:master
-    restart: unless-stopped
-    volumes:
-      - caddy_data:/data
-      - ./docker/Caddyfile.ozma:/etc/caddy/Caddyfile:ro
-    environment:
-      ADDRESS: ${CADDY_ADDRESS:-:80}
-    ports:
-      - ${HTTP_PORT:-9080}:80
-      - ${HTTPS_PORT:-9443}:443
-=======
       - redis
       - keycloak
->>>>>>> 8a64bcba
 
   ozma-report-generator:
     image: ozmaio/ozma-report-generator:master
